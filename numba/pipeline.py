--- conflicted
+++ resolved
@@ -12,8 +12,8 @@
 
 import llvm.core as lc
 
-<<<<<<< HEAD
 # import numba.closures
+from numba import PY3
 from numba import error
 from numba import functions
 from numba import naming
@@ -21,11 +21,6 @@
 from numba import control_flow
 from numba import optimize
 from numba import closures
-=======
-import numba.closure
-from numba import error, PY3
-from numba import functions, naming, transforms, control_flow, optimize
->>>>>>> 6342ab28
 from numba import ast_constant_folding as constant_folding
 from numba.control_flow import ssa
 from numba import codegen
