--- conflicted
+++ resolved
@@ -80,15 +80,6 @@
         return ufuncs.multiply(self, other)
 
     def __div__(self, other):
-<<<<<<< HEAD
-        return ufuncs.divide(self, other)
-
-    def __rdiv__(self, other):
-        return ufuncs.divide(self, other)
-=======
-        return create_binary_op('operator.add')(self, other)'''
-    
-    def __div__(self, other):
         return ufuncs.division(self, other)
 
     def __truediv__(self, other):
@@ -99,7 +90,6 @@
 
     def __neg__(self):
         return ufuncs.negative(self)
->>>>>>> 85f6f2ef
 
     def __pow__(self, other):
         return ufuncs.power(self, other)
@@ -131,17 +121,4 @@
     return reduce_loop(cfunc, array, initial_value)
 
 
-<<<<<<< HEAD
-=======
-def create_reduce_func(operation, initial_value):
-
-    def reduce_wrapper(operand):
-        return reduce_(operation, operand, initial_value)
-
-    return reduce_wrapper
-
-
-#add.reduce = create_reduce_func(lambda x,y: x+y, 0)
-
->>>>>>> 85f6f2ef
 import ufuncs