--- conflicted
+++ resolved
@@ -502,7 +502,6 @@
         start += length
         if start < 0:
             start = 0
-<<<<<<< HEAD
 
     return start, end
 
@@ -527,57 +526,10 @@
         raise TypingError('"{}" must be {}, not {}'.format(name, accepted, ty))
 
 
-@overload_method(types.UnicodeType, 'find')
-def unicode_find(a, b):
-    if isinstance(b, types.UnicodeType):
-        def find_impl(a, b):
-            return _find(substr=b, s=a)
-        return find_impl
-    if isinstance(b, types.UnicodeCharSeq):
-        def find_impl(a, b):
-            return a.find(str(b))
-        return find_impl
-=======
->>>>>>> 4d405518
-
-    return start, end
-
-<<<<<<< HEAD
-@overload_method(types.UnicodeType, 'rfind')
-def unicode_rfind(s, substr, start=None, end=None):
-    """Implements str.rfind()"""
-    unicode_idx_check_type(start, 'start')
-    unicode_idx_check_type(end, 'end')
-
-    if not isinstance(substr, types.UnicodeType):
-        msg = 'must be {}, not {}'.format(types.UnicodeType, type(substr))
-=======
-
-def unicode_idx_check_type(ty, name):
-    """Check object belongs to one of specific types
-    ty: type
-        Type of the object
-    name: str
-        Name of the object
-    """
-    thety = ty
-    # if the type is omitted, the concrete type is the value
-    if isinstance(ty, types.Omitted):
-        thety = ty.value
-    # if the type is optional, the concrete type is the captured type
-    elif isinstance(ty, types.Optional):
-        thety = ty.type
-
-    accepted = (types.Integer, types.NoneType)
-    if thety is not None and not isinstance(thety, accepted):
-        raise TypingError('"{}" must be {}, not {}'.format(name, accepted, ty))
-
-
 def unicode_sub_check_type(ty, name):
     """Check object belongs to unicode type"""
     if not isinstance(ty, types.UnicodeType):
         msg = '"{}" must be {}, not {}'.format(name, types.UnicodeType, ty)
->>>>>>> 4d405518
         raise TypingError(msg)
 
 
@@ -597,16 +549,7 @@
 
         return find_func(data, substr, start, end)
 
-<<<<<<< HEAD
-        for i in range(min(len(s), end) - len(substr), start - 1, -1):
-            if _cmp_region(s, i, substr, 0, len(substr)) == 0:
-                return i
-        return -1
-
-    return rfind_impl
-=======
     return impl
-
 
 @register_jitable
 def _finder(data, substr, start, end):
@@ -662,7 +605,6 @@
     unicode_sub_check_type(substr, 'substr')
 
     return _rfind
->>>>>>> 4d405518
 
 
 # https://github.com/python/cpython/blob/1d4b6ba19466aba0eb91c4ba01ba509acf18c723/Objects/unicodeobject.c#L11692-L11718    # noqa: E501
