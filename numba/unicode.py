--- conflicted
+++ resolved
@@ -1489,7 +1489,6 @@
     return impl
 
 
-<<<<<<< HEAD
 # https://github.com/python/cpython/blob/1d4b6ba19466aba0eb91c4ba01ba509acf18c723/Objects/unicodeobject.c#L12188-L12213    # noqa: E501
 @overload_method(types.UnicodeType, 'isprintable')
 def unicode_isprintable(data):
@@ -1503,7 +1502,13 @@
         for i in range(length):
             code_point = _get_code_point(data, i)
             if not _PyUnicode_IsPrintable(code_point):
-=======
+                return False
+
+        return True
+
+    return impl
+
+
 # https://github.com/python/cpython/blob/1d4b6ba19466aba0eb91c4ba01ba509acf18c723/Objects/unicodeobject.c#L11975-L12006    # noqa: E501
 @overload_method(types.UnicodeType, 'isalnum')
 def unicode_isalnum(data):
@@ -1532,7 +1537,6 @@
             code_point = _get_code_point(data, i)
             if (not _PyUnicode_IsNumeric(code_point) and
                     not _PyUnicode_IsAlpha(code_point)):
->>>>>>> 7b2b0a19
                 return False
 
         return True
@@ -1540,8 +1544,6 @@
     return impl
 
 
-<<<<<<< HEAD
-=======
 if sys.version_info[:2] >= (3, 7):
     @overload_method(types.UnicodeType, 'isascii')
     def unicode_isascii(data):
@@ -1552,7 +1554,6 @@
         return impl
 
 
->>>>>>> 7b2b0a19
 @overload_method(types.UnicodeType, 'islower')
 def unicode_islower(data):
     """
