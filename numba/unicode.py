import sys
import operator

import numpy as np
from llvmlite.ir import IntType, Constant

from numba.extending import (
    models,
    register_model,
    make_attribute_wrapper,
    unbox,
    box,
    NativeValue,
    overload,
    overload_method,
    intrinsic,
    register_jitable,
)
from numba.targets.imputils import (lower_constant, lower_cast, lower_builtin,
                                    iternext_impl, impl_ret_new_ref, RefType)
from numba.datamodel import register_default, StructModel
from numba import cgutils
from numba import types
from numba.pythonapi import (
    PY_UNICODE_1BYTE_KIND,
    PY_UNICODE_2BYTE_KIND,
    PY_UNICODE_4BYTE_KIND,
    PY_UNICODE_WCHAR_KIND,
)
from numba.targets import slicing
from numba._helperlib import c_helpers
from numba.targets.hashing import _Py_hash_t
from numba.unsafe.bytes import memcpy_region
from numba.errors import TypingError
from .unicode_support import (_Py_TOUPPER, _Py_TOLOWER, _Py_UCS4, _Py_ISALNUM,
                              _PyUnicode_ToUpperFull, _PyUnicode_ToLowerFull,
                              _PyUnicode_ToFoldedFull,
                              _PyUnicode_ToTitleFull, _PyUnicode_IsPrintable,
                              _PyUnicode_IsSpace,
                              _PyUnicode_IsXidStart, _PyUnicode_IsXidContinue,
                              _PyUnicode_IsCased, _PyUnicode_IsCaseIgnorable,
                              _PyUnicode_IsUppercase, _PyUnicode_IsLowercase,
<<<<<<< HEAD
                              _PyUnicode_IsTitlecase, _Py_ISLOWER, _Py_ISUPPER,
                              _PyUnicode_IsAlpha, _PyUnicode_IsNumeric,
                              _Py_ISALPHA,)
=======
                              _PyUnicode_IsLineBreak, _Py_ISLINEBREAK,
                              _Py_ISLINEFEED, _Py_ISCARRIAGERETURN,
                              _PyUnicode_IsTitlecase, _Py_ISLOWER, _Py_ISUPPER)
>>>>>>> 8aae59e4

# DATA MODEL


@register_model(types.UnicodeType)
class UnicodeModel(models.StructModel):
    def __init__(self, dmm, fe_type):
        members = [
            ('data', types.voidptr),
            ('length', types.intp),
            ('kind', types.int32),
            ('is_ascii', types.uint32),
            ('hash', _Py_hash_t),
            ('meminfo', types.MemInfoPointer(types.voidptr)),
            # A pointer to the owner python str/unicode object
            ('parent', types.pyobject),
        ]
        models.StructModel.__init__(self, dmm, fe_type, members)


make_attribute_wrapper(types.UnicodeType, 'data', '_data')
make_attribute_wrapper(types.UnicodeType, 'length', '_length')
make_attribute_wrapper(types.UnicodeType, 'kind', '_kind')
make_attribute_wrapper(types.UnicodeType, 'is_ascii', '_is_ascii')
make_attribute_wrapper(types.UnicodeType, 'hash', '_hash')


@register_default(types.UnicodeIteratorType)
class UnicodeIteratorModel(StructModel):
    def __init__(self, dmm, fe_type):
        members = [('index', types.EphemeralPointer(types.uintp)),
                   ('data', fe_type.data)]
        super(UnicodeIteratorModel, self).__init__(dmm, fe_type, members)

# CAST


def compile_time_get_string_data(obj):
    """Get string data from a python string for use at compile-time to embed
    the string data into the LLVM module.
    """
    from ctypes import (
        CFUNCTYPE, c_void_p, c_int, c_uint, c_ssize_t, c_ubyte, py_object,
        POINTER, byref,
    )

    extract_unicode_fn = c_helpers['extract_unicode']
    proto = CFUNCTYPE(c_void_p, py_object, POINTER(c_ssize_t), POINTER(c_int),
                      POINTER(c_uint), POINTER(c_ssize_t))
    fn = proto(extract_unicode_fn)
    length = c_ssize_t()
    kind = c_int()
    is_ascii = c_uint()
    hashv = c_ssize_t()
    data = fn(obj, byref(length), byref(kind), byref(is_ascii), byref(hashv))
    if data is None:
        raise ValueError("cannot extract unicode data from the given string")
    length = length.value
    kind = kind.value
    is_ascii = is_ascii.value
    nbytes = (length + 1) * _kind_to_byte_width(kind)
    out = (c_ubyte * nbytes).from_address(data)
    return bytes(out), length, kind, is_ascii, hashv.value


def make_string_from_constant(context, builder, typ, literal_string):
    """
    Get string data by `compile_time_get_string_data()` and return a
    unicode_type LLVM value
    """
    databytes, length, kind, is_ascii, hashv = \
        compile_time_get_string_data(literal_string)
    mod = builder.module
    gv = context.insert_const_bytes(mod, databytes)
    uni_str = cgutils.create_struct_proxy(typ)(context, builder)
    uni_str.data = gv
    uni_str.length = uni_str.length.type(length)
    uni_str.kind = uni_str.kind.type(kind)
    uni_str.is_ascii = uni_str.is_ascii.type(is_ascii)
    # Set hash to -1 to indicate that it should be computed.
    # We cannot bake in the hash value because of hashseed randomization.
    uni_str.hash = uni_str.hash.type(-1)
    return uni_str._getvalue()


@lower_cast(types.StringLiteral, types.unicode_type)
def cast_from_literal(context, builder, fromty, toty, val):
    return make_string_from_constant(
        context, builder, toty, fromty.literal_value,
    )


# CONSTANT

@lower_constant(types.unicode_type)
def constant_unicode(context, builder, typ, pyval):
    return make_string_from_constant(context, builder, typ, pyval)


# BOXING


@unbox(types.UnicodeType)
def unbox_unicode_str(typ, obj, c):
    """
    Convert a unicode str object to a native unicode structure.
    """
    ok, data, length, kind, is_ascii, hashv = \
        c.pyapi.string_as_string_size_and_kind(obj)
    uni_str = cgutils.create_struct_proxy(typ)(c.context, c.builder)
    uni_str.data = data
    uni_str.length = length
    uni_str.kind = kind
    uni_str.is_ascii = is_ascii
    uni_str.hash = hashv
    uni_str.meminfo = c.pyapi.nrt_meminfo_new_from_pyobject(
        data,  # the borrowed data pointer
        obj,   # the owner pyobject; the call will incref it.
    )
    uni_str.parent = obj

    is_error = cgutils.is_not_null(c.builder, c.pyapi.err_occurred())
    return NativeValue(uni_str._getvalue(), is_error=is_error)


@box(types.UnicodeType)
def box_unicode_str(typ, val, c):
    """
    Convert a native unicode structure to a unicode string
    """
    uni_str = cgutils.create_struct_proxy(typ)(c.context, c.builder, value=val)
    res = c.pyapi.string_from_kind_and_data(
        uni_str.kind, uni_str.data, uni_str.length)
    # hash isn't needed now, just compute it so it ends up in the unicodeobject
    # hash cache, cpython doesn't always do this, depends how a string was
    # created it's safe, just burns the cycles required to hash on @box
    c.pyapi.object_hash(res)
    c.context.nrt.decref(c.builder, typ, val)
    return res


# HELPER FUNCTIONS


def make_deref_codegen(bitsize):
    def codegen(context, builder, signature, args):
        data, idx = args
        ptr = builder.bitcast(data, IntType(bitsize).as_pointer())
        ch = builder.load(builder.gep(ptr, [idx]))
        return builder.zext(ch, IntType(32))

    return codegen


@intrinsic
def deref_uint8(typingctx, data, offset):
    sig = types.uint32(types.voidptr, types.intp)
    return sig, make_deref_codegen(8)


@intrinsic
def deref_uint16(typingctx, data, offset):
    sig = types.uint32(types.voidptr, types.intp)
    return sig, make_deref_codegen(16)


@intrinsic
def deref_uint32(typingctx, data, offset):
    sig = types.uint32(types.voidptr, types.intp)
    return sig, make_deref_codegen(32)


@intrinsic
def _malloc_string(typingctx, kind, char_bytes, length, is_ascii):
    """make empty string with data buffer of size alloc_bytes.

    Must set length and kind values for string after it is returned
    """
    def details(context, builder, signature, args):
        [kind_val, char_bytes_val, length_val, is_ascii_val] = args

        # fill the struct
        uni_str_ctor = cgutils.create_struct_proxy(types.unicode_type)
        uni_str = uni_str_ctor(context, builder)
        # add null padding character
        nbytes_val = builder.mul(char_bytes_val,
                                 builder.add(length_val,
                                             Constant(length_val.type, 1)))
        uni_str.meminfo = context.nrt.meminfo_alloc(builder, nbytes_val)
        uni_str.kind = kind_val
        uni_str.is_ascii = is_ascii_val
        uni_str.length = length_val
        # empty string has hash value -1 to indicate "need to compute hash"
        uni_str.hash = context.get_constant(_Py_hash_t, -1)
        uni_str.data = context.nrt.meminfo_data(builder, uni_str.meminfo)
        # Set parent to NULL
        uni_str.parent = cgutils.get_null_value(uni_str.parent.type)
        return uni_str._getvalue()

    sig = types.unicode_type(types.int32, types.intp, types.intp, types.uint32)
    return sig, details


@register_jitable
def _empty_string(kind, length, is_ascii=0):
    char_width = _kind_to_byte_width(kind)
    s = _malloc_string(kind, char_width, length, is_ascii)
    _set_code_point(s, length, np.uint32(0))    # Write NULL character
    return s


# Disable RefCt for performance.
@register_jitable(_nrt=False)
def _get_code_point(a, i):
    if a._kind == PY_UNICODE_1BYTE_KIND:
        return deref_uint8(a._data, i)
    elif a._kind == PY_UNICODE_2BYTE_KIND:
        return deref_uint16(a._data, i)
    elif a._kind == PY_UNICODE_4BYTE_KIND:
        return deref_uint32(a._data, i)
    else:
        # there's also a wchar kind, but that's one of the above,
        # so skipping for this example
        return 0

####


def make_set_codegen(bitsize):
    def codegen(context, builder, signature, args):
        data, idx, ch = args
        if bitsize < 32:
            ch = builder.trunc(ch, IntType(bitsize))
        ptr = builder.bitcast(data, IntType(bitsize).as_pointer())
        builder.store(ch, builder.gep(ptr, [idx]))
        return context.get_dummy_value()

    return codegen


@intrinsic
def set_uint8(typingctx, data, idx, ch):
    sig = types.void(types.voidptr, types.int64, types.uint32)
    return sig, make_set_codegen(8)


@intrinsic
def set_uint16(typingctx, data, idx, ch):
    sig = types.void(types.voidptr, types.int64, types.uint32)
    return sig, make_set_codegen(16)


@intrinsic
def set_uint32(typingctx, data, idx, ch):
    sig = types.void(types.voidptr, types.int64, types.uint32)
    return sig, make_set_codegen(32)


@register_jitable(_nrt=False)
def _set_code_point(a, i, ch):
    # WARNING: This method is very dangerous:
    #   * Assumes that data contents can be changed (only allowed for new
    #     strings)
    #   * Assumes that the kind of unicode string is sufficiently wide to
    #     accept ch.  Will truncate ch to make it fit.
    #   * Assumes that i is within the valid boundaries of the function
    if a._kind == PY_UNICODE_1BYTE_KIND:
        set_uint8(a._data, i, ch)
    elif a._kind == PY_UNICODE_2BYTE_KIND:
        set_uint16(a._data, i, ch)
    elif a._kind == PY_UNICODE_4BYTE_KIND:
        set_uint32(a._data, i, ch)
    else:
        raise AssertionError(
            "Unexpected unicode representation in _set_code_point")


@register_jitable
def _pick_kind(kind1, kind2):
    if kind1 == PY_UNICODE_WCHAR_KIND or kind2 == PY_UNICODE_WCHAR_KIND:
        raise AssertionError("PY_UNICODE_WCHAR_KIND unsupported")

    if kind1 == PY_UNICODE_1BYTE_KIND:
        return kind2
    elif kind1 == PY_UNICODE_2BYTE_KIND:
        if kind2 == PY_UNICODE_4BYTE_KIND:
            return kind2
        else:
            return kind1
    elif kind1 == PY_UNICODE_4BYTE_KIND:
        return kind1
    else:
        raise AssertionError("Unexpected unicode representation in _pick_kind")


@register_jitable
def _pick_ascii(is_ascii1, is_ascii2):
    if is_ascii1 == 1 and is_ascii2 == 1:
        return types.uint32(1)
    return types.uint32(0)


@register_jitable
def _kind_to_byte_width(kind):
    if kind == PY_UNICODE_1BYTE_KIND:
        return 1
    elif kind == PY_UNICODE_2BYTE_KIND:
        return 2
    elif kind == PY_UNICODE_4BYTE_KIND:
        return 4
    elif kind == PY_UNICODE_WCHAR_KIND:
        raise AssertionError("PY_UNICODE_WCHAR_KIND unsupported")
    else:
        raise AssertionError("Unexpected unicode encoding encountered")


@register_jitable(_nrt=False)
def _cmp_region(a, a_offset, b, b_offset, n):
    if n == 0:
        return 0
    elif a_offset + n > a._length:
        return -1
    elif b_offset + n > b._length:
        return 1

    for i in range(n):
        a_chr = _get_code_point(a, a_offset + i)
        b_chr = _get_code_point(b, b_offset + i)
        if a_chr < b_chr:
            return -1
        elif a_chr > b_chr:
            return 1

    return 0


@register_jitable
def _codepoint_to_kind(cp):
    """
    Compute the minimum unicode kind needed to hold a given codepoint
    """
    if cp < 256:
        return PY_UNICODE_1BYTE_KIND
    elif cp < 65536:
        return PY_UNICODE_2BYTE_KIND
    else:
        # Maximum code point of Unicode 6.0: 0x10ffff (1,114,111)
        MAX_UNICODE = 0x10ffff
        if cp > MAX_UNICODE:
            msg = "Invalid codepoint. Found value greater than Unicode maximum"
            raise ValueError(msg)
        return PY_UNICODE_4BYTE_KIND


@register_jitable
def _codepoint_is_ascii(ch):
    """
    Returns true if a codepoint is in the ASCII range
    """
    return ch < 128


# PUBLIC API


@overload(str)
def unicode_str(s):
    if isinstance(s, types.UnicodeType):
        return lambda s: s


@overload(len)
def unicode_len(s):
    if isinstance(s, types.UnicodeType):
        def len_impl(s):
            return s._length
        return len_impl


@overload(operator.eq)
def unicode_eq(a, b):
    if isinstance(a, types.UnicodeType) and isinstance(b, types.UnicodeType):
        def eq_impl(a, b):
            if len(a) != len(b):
                return False
            return _cmp_region(a, 0, b, 0, len(a)) == 0
        return eq_impl


@overload(operator.ne)
def unicode_ne(a, b):
    if isinstance(a, types.UnicodeType) and isinstance(b, types.UnicodeType):
        def ne_impl(a, b):
            return not (a == b)
        return ne_impl


@overload(operator.lt)
def unicode_lt(a, b):
    if isinstance(a, types.UnicodeType) and isinstance(b, types.UnicodeType):
        def lt_impl(a, b):
            minlen = min(len(a), len(b))
            eqcode = _cmp_region(a, 0, b, 0, minlen)
            if eqcode == -1:
                return True
            elif eqcode == 0:
                return len(a) < len(b)
            return False
        return lt_impl


@overload(operator.gt)
def unicode_gt(a, b):
    if isinstance(a, types.UnicodeType) and isinstance(b, types.UnicodeType):
        def gt_impl(a, b):
            minlen = min(len(a), len(b))
            eqcode = _cmp_region(a, 0, b, 0, minlen)
            if eqcode == 1:
                return True
            elif eqcode == 0:
                return len(a) > len(b)
            return False
        return gt_impl


@overload(operator.le)
def unicode_le(a, b):
    if isinstance(a, types.UnicodeType) and isinstance(b, types.UnicodeType):
        def le_impl(a, b):
            return not (a > b)
        return le_impl


@overload(operator.ge)
def unicode_ge(a, b):
    if isinstance(a, types.UnicodeType) and isinstance(b, types.UnicodeType):
        def ge_impl(a, b):
            return not (a < b)
        return ge_impl


@overload(operator.contains)
def unicode_contains(a, b):
    if isinstance(a, types.UnicodeType) and isinstance(b, types.UnicodeType):
        def contains_impl(a, b):
            # note parameter swap: contains(a, b) == b in a
            return _find(a, b) > -1
        return contains_impl


# https://github.com/python/cpython/blob/201c8f79450628241574fba940e08107178dc3a5/Objects/unicodeobject.c#L9342-L9354    # noqa: E501
@register_jitable
def _adjust_indices(length, start, end):
    if end > length:
        end = length
    if end < 0:
        end += length
        if end < 0:
            end = 0
    if start < 0:
        start += length
        if start < 0:
            start = 0

    return start, end


def unicode_idx_check_type(ty, name):
    """Check object belongs to one of specific types
    ty: type
        Type of the object
    name: str
        Name of the object
    """
    thety = ty
    # if the type is omitted, the concrete type is the value
    if isinstance(ty, types.Omitted):
        thety = ty.value
    # if the type is optional, the concrete type is the captured type
    elif isinstance(ty, types.Optional):
        thety = ty.type

    accepted = (types.Integer, types.NoneType)
    if thety is not None and not isinstance(thety, accepted):
        raise TypingError('"{}" must be {}, not {}'.format(name, accepted, ty))


def unicode_sub_check_type(ty, name):
    """Check object belongs to unicode type"""
    if not isinstance(ty, types.UnicodeType):
        msg = '"{}" must be {}, not {}'.format(name, types.UnicodeType, ty)
        raise TypingError(msg)


def generate_finder(find_func):
    """Generate finder either left or right."""
    def impl(data, substr, start=None, end=None):
        length = len(data)
        sub_length = len(substr)
        if start is None:
            start = 0
        if end is None:
            end = length

        start, end = _adjust_indices(length, start, end)
        if end - start < sub_length:
            return -1

        return find_func(data, substr, start, end)

    return impl


@register_jitable
def _finder(data, substr, start, end):
    """Left finder."""
    if len(substr) == 0:
        return start
    for i in range(start, min(len(data), end) - len(substr) + 1):
        if _cmp_region(data, i, substr, 0, len(substr)) == 0:
            return i
    return -1


@register_jitable
def _rfinder(data, substr, start, end):
    """Right finder."""
    if len(substr) == 0:
        return end
    for i in range(min(len(data), end) - len(substr), start - 1, -1):
        if _cmp_region(data, i, substr, 0, len(substr)) == 0:
            return i
    return -1


_find = register_jitable(generate_finder(_finder))
_rfind = register_jitable(generate_finder(_rfinder))


@overload_method(types.UnicodeType, 'find')
def unicode_find(data, substr, start=None, end=None):
    """Implements str.find()"""
    if isinstance(substr, types.UnicodeCharSeq):
        def find_impl(data, substr, start=None, end=None):
            return data.find(str(substr))
        return find_impl

    unicode_idx_check_type(start, 'start')
    unicode_idx_check_type(end, 'end')
    unicode_sub_check_type(substr, 'substr')

    return _find


@overload_method(types.UnicodeType, 'rfind')
def unicode_rfind(data, substr, start=None, end=None):
    """Implements str.rfind()"""
    if isinstance(substr, types.UnicodeCharSeq):
        def rfind_impl(data, substr, start=None, end=None):
            return data.rfind(str(substr))
        return rfind_impl

    unicode_idx_check_type(start, 'start')
    unicode_idx_check_type(end, 'end')
    unicode_sub_check_type(substr, 'substr')

    return _rfind


# https://github.com/python/cpython/blob/1d4b6ba19466aba0eb91c4ba01ba509acf18c723/Objects/unicodeobject.c#L12831-L12857    # noqa: E501
@overload_method(types.UnicodeType, 'rindex')
def unicode_rindex(s, sub, start=None, end=None):
    """Implements str.rindex()"""
    unicode_idx_check_type(start, 'start')
    unicode_idx_check_type(end, 'end')
    unicode_sub_check_type(sub, 'sub')

    def rindex_impl(s, sub, start=None, end=None):
        result = s.rfind(sub, start, end)
        if result < 0:
            raise ValueError('substring not found')

        return result

    return rindex_impl

# https://github.com/python/cpython/blob/1d4b6ba19466aba0eb91c4ba01ba509acf18c723/Objects/unicodeobject.c#L11692-L11718    # noqa: E501
@overload_method(types.UnicodeType, 'index')
def unicode_index(s, sub, start=None, end=None):
    """Implements str.index()"""
    unicode_idx_check_type(start, 'start')
    unicode_idx_check_type(end, 'end')
    unicode_sub_check_type(sub, 'sub')

    def index_impl(s, sub, start=None, end=None):
        result = s.find(sub, start, end)
        if result < 0:
            raise ValueError('substring not found')

        return result

    return index_impl


@overload_method(types.UnicodeType, 'count')
def unicode_count(src, sub, start=None, end=None):

    _count_args_types_check(start)
    _count_args_types_check(end)

    if isinstance(sub, types.UnicodeType):
        def count_impl(src, sub, start=None, end=None):
            count = 0
            src_len = len(src)
            sub_len = len(sub)

            start = _normalize_slice_idx_count(start, src_len, 0)
            end = _normalize_slice_idx_count(end, src_len, src_len)

            if end - start < 0 or start > src_len:
                return 0

            src = src[start : end]
            src_len = len(src)
            start, end = 0, src_len
            if sub_len == 0:
                return src_len + 1

            while(start + sub_len <= src_len):
                if src[start : start + sub_len] == sub:
                    count += 1
                    start += sub_len
                else:
                    start += 1
            return count
        return count_impl
    error_msg = "The substring must be a UnicodeType, not {}"
    raise TypingError(error_msg.format(type(sub)))


# https://github.com/python/cpython/blob/1d4b6ba19466aba0eb91c4ba01ba509acf18c723/Objects/unicodeobject.c#L12979-L13033    # noqa: E501
@overload_method(types.UnicodeType, 'rpartition')
def unicode_rpartition(data, sep):
    """Implements str.rpartition()"""
    thety = sep
    # if the type is omitted, the concrete type is the value
    if isinstance(sep, types.Omitted):
        thety = sep.value
    # if the type is optional, the concrete type is the captured type
    elif isinstance(sep, types.Optional):
        thety = sep.type

    accepted = (types.UnicodeType, types.UnicodeCharSeq)
    if thety is not None and not isinstance(thety, accepted):
        msg = '"{}" must be {}, not {}'.format('sep', accepted, sep)
        raise TypingError(msg)

    def impl(data, sep):
        # https://github.com/python/cpython/blob/1d4b6ba19466aba0eb91c4ba01ba509acf18c723/Objects/stringlib/partition.h#L62-L115    # noqa: E501
        empty_str = _empty_string(data._kind, 0, data._is_ascii)
        sep_length = len(sep)
        if data._kind < sep._kind or len(data) < sep_length:
            return empty_str, empty_str, data

        if sep_length == 0:
            raise ValueError('empty separator')

        pos = data.rfind(sep)
        if pos < 0:
            return empty_str, empty_str, data

        return data[0:pos], sep, data[pos + sep_length:len(data)]

    return impl


@overload_method(types.UnicodeType, 'startswith')
def unicode_startswith(a, b):
    if isinstance(b, types.UnicodeType):
        def startswith_impl(a, b):
            return _cmp_region(a, 0, b, 0, len(b)) == 0
        return startswith_impl
    if isinstance(b, types.UnicodeCharSeq):
        def startswith_impl(a, b):
            return a.startswith(str(b))
        return startswith_impl


@overload_method(types.UnicodeType, 'endswith')
def unicode_endswith(a, b):
    if isinstance(b, types.UnicodeType):
        def endswith_impl(a, b):
            a_offset = len(a) - len(b)
            if a_offset < 0:
                return False
            return _cmp_region(a, a_offset, b, 0, len(b)) == 0
        return endswith_impl
    if isinstance(b, types.UnicodeCharSeq):
        def endswith_impl(a, b):
            return a.endswith(str(b))
        return endswith_impl


@overload_method(types.UnicodeType, 'split')
def unicode_split(a, sep=None, maxsplit=-1):
    if not (maxsplit == -1 or
            isinstance(maxsplit, (types.Omitted, types.Integer,
                                  types.IntegerLiteral))):
        return None  # fail typing if maxsplit is not an integer

    if isinstance(sep, types.UnicodeCharSeq):
        def split_impl(a, sep=None, maxsplit=-1):
            return a.split(str(sep), maxsplit=maxsplit)
        return split_impl

    if isinstance(sep, types.UnicodeType):
        def split_impl(a, sep=None, maxsplit=-1):
            a_len = len(a)
            sep_len = len(sep)

            if sep_len == 0:
                raise ValueError('empty separator')

            parts = []
            last = 0
            idx = 0

            if sep_len == 1 and maxsplit == -1:
                sep_code_point = _get_code_point(sep, 0)
                for idx in range(a_len):
                    if _get_code_point(a, idx) == sep_code_point:
                        parts.append(a[last:idx])
                        last = idx + 1
            else:
                split_count = 0

                while idx < a_len and (maxsplit == -1 or
                                       split_count < maxsplit):
                    if _cmp_region(a, idx, sep, 0, sep_len) == 0:
                        parts.append(a[last:idx])
                        idx += sep_len
                        last = idx
                        split_count += 1
                    else:
                        idx += 1

            if last <= a_len:
                parts.append(a[last:])

            return parts
        return split_impl
    elif sep is None or isinstance(sep, types.NoneType) or \
            getattr(sep, 'value', False) is None:
        def split_whitespace_impl(a, sep=None, maxsplit=-1):
            a_len = len(a)

            parts = []
            last = 0
            idx = 0
            split_count = 0
            in_whitespace_block = True

            for idx in range(a_len):
                code_point = _get_code_point(a, idx)
                is_whitespace = _PyUnicode_IsSpace(code_point)
                if in_whitespace_block:
                    if is_whitespace:
                        pass  # keep consuming space
                    else:
                        last = idx  # this is the start of the next string
                        in_whitespace_block = False
                else:
                    if not is_whitespace:
                        pass  # keep searching for whitespace transition
                    else:
                        parts.append(a[last:idx])
                        in_whitespace_block = True
                        split_count += 1
                        if maxsplit != -1 and split_count == maxsplit:
                            break

            if last <= a_len and not in_whitespace_block:
                parts.append(a[last:])

            return parts
        return split_whitespace_impl


@overload_method(types.UnicodeType, 'center')
def unicode_center(string, width, fillchar=' '):
    if not isinstance(width, types.Integer):
        raise TypingError('The width must be an Integer')

    if isinstance(fillchar, types.UnicodeCharSeq):
        def center_impl(string, width, fillchar=' '):
            return string.center(width, str(fillchar))
        return center_impl

    if not (fillchar == ' ' or
            isinstance(fillchar, (types.Omitted, types.UnicodeType))):
        raise TypingError('The fillchar must be a UnicodeType')

    def center_impl(string, width, fillchar=' '):
        str_len = len(string)
        fillchar_len = len(fillchar)

        if fillchar_len != 1:
            raise ValueError('The fill character must be exactly one '
                             'character long')

        if width <= str_len:
            return string

        allmargin = width - str_len
        lmargin = (allmargin // 2) + (allmargin & width & 1)
        rmargin = allmargin - lmargin

        l_string = fillchar * lmargin
        if lmargin == rmargin:
            return l_string + string + l_string
        else:
            return l_string + string + (fillchar * rmargin)

    return center_impl


@overload_method(types.UnicodeType, 'ljust')
def unicode_ljust(string, width, fillchar=' '):
    if not isinstance(width, types.Integer):
        raise TypingError('The width must be an Integer')

    if isinstance(fillchar, types.UnicodeCharSeq):
        def ljust_impl(string, width, fillchar=' '):
            return string.ljust(width, str(fillchar))
        return ljust_impl

    if not (fillchar == ' ' or isinstance(
            fillchar, (types.Omitted, types.UnicodeType))):
        raise TypingError('The fillchar must be a UnicodeType')

    def ljust_impl(string, width, fillchar=' '):
        str_len = len(string)
        fillchar_len = len(fillchar)

        if fillchar_len != 1:
            raise ValueError('The fill character must be exactly one '
                             'character long')

        if width <= str_len:
            return string

        newstr = string + (fillchar * (width - str_len))

        return newstr
    return ljust_impl


@overload_method(types.UnicodeType, 'rjust')
def unicode_rjust(string, width, fillchar=' '):
    if not isinstance(width, types.Integer):
        raise TypingError('The width must be an Integer')

    if isinstance(fillchar, types.UnicodeCharSeq):
        def rjust_impl(string, width, fillchar=' '):
            return string.rjust(width, str(fillchar))
        return rjust_impl

    if not (fillchar == ' ' or
            isinstance(fillchar, (types.Omitted, types.UnicodeType))):
        raise TypingError('The fillchar must be a UnicodeType')

    def rjust_impl(string, width, fillchar=' '):
        str_len = len(string)
        fillchar_len = len(fillchar)

        if fillchar_len != 1:
            raise ValueError('The fill character must be exactly one '
                             'character long')

        if width <= str_len:
            return string

        newstr = (fillchar * (width - str_len)) + string

        return newstr
    return rjust_impl


def generate_splitlines_func(is_line_break_func):
    """Generate splitlines performer based on ascii or unicode line breaks."""
    def impl(data, keepends):
        # https://github.com/python/cpython/blob/1d4b6ba19466aba0eb91c4ba01ba509acf18c723/Objects/stringlib/split.h#L335-L389    # noqa: E501
        length = len(data)
        result = []
        i = j = 0
        while i < length:
            # find a line and append it
            while i < length:
                code_point = _get_code_point(data, i)
                if is_line_break_func(code_point):
                    break
                i += 1

            # skip the line break reading CRLF as one line break
            eol = i
            if i < length:
                if i + 1 < length:
                    cur_cp = _get_code_point(data, i)
                    next_cp = _get_code_point(data, i + 1)
                    if _Py_ISCARRIAGERETURN(cur_cp) and _Py_ISLINEFEED(next_cp):
                        i += 1
                i += 1
                if keepends:
                    eol = i

            result.append(data[j:eol])
            j = i

        return result

    return impl


_ascii_splitlines = register_jitable(generate_splitlines_func(_Py_ISLINEBREAK))
_unicode_splitlines = register_jitable(generate_splitlines_func(
    _PyUnicode_IsLineBreak))


# https://github.com/python/cpython/blob/1d4b6ba19466aba0eb91c4ba01ba509acf18c723/Objects/unicodeobject.c#L10196-L10229    # noqa: E501
@overload_method(types.UnicodeType, 'splitlines')
def unicode_splitlines(data, keepends=False):
    """Implements str.splitlines()"""
    thety = keepends
    # if the type is omitted, the concrete type is the value
    if isinstance(keepends, types.Omitted):
        thety = keepends.value
    # if the type is optional, the concrete type is the captured type
    elif isinstance(keepends, types.Optional):
        thety = keepends.type

    accepted = (types.Integer, int, types.Boolean, bool)
    if thety is not None and not isinstance(thety, accepted):
        raise TypingError(
            '"{}" must be {}, not {}'.format('keepends', accepted, keepends))

    def splitlines_impl(data, keepends=False):
        if data._is_ascii:
            return _ascii_splitlines(data, keepends)

        return _unicode_splitlines(data, keepends)

    return splitlines_impl


@register_jitable
def join_list(sep, parts):
    parts_len = len(parts)
    if parts_len == 0:
        return ''

    # Precompute size and char_width of result
    sep_len = len(sep)
    length = (parts_len - 1) * sep_len
    kind = sep._kind
    is_ascii = sep._is_ascii
    for p in parts:
        length += len(p)
        kind = _pick_kind(kind, p._kind)
        is_ascii = _pick_ascii(is_ascii, p._is_ascii)

    result = _empty_string(kind, length, is_ascii)

    # populate string
    part = parts[0]
    _strncpy(result, 0, part, 0, len(part))
    dst_offset = len(part)
    for idx in range(1, parts_len):
        _strncpy(result, dst_offset, sep, 0, sep_len)
        dst_offset += sep_len
        part = parts[idx]
        _strncpy(result, dst_offset, part, 0, len(part))
        dst_offset += len(part)

    return result


@overload_method(types.UnicodeType, 'join')
def unicode_join(sep, parts):

    if isinstance(parts, types.List):
        if isinstance(parts.dtype, types.UnicodeType):
            def join_list_impl(sep, parts):
                return join_list(sep, parts)
            return join_list_impl
        elif isinstance(parts.dtype, types.UnicodeCharSeq):
            def join_list_impl(sep, parts):
                _parts = [str(p) for p in parts]
                return join_list(sep, _parts)
            return join_list_impl
        else:
            pass  # lists of any other type not supported
    elif isinstance(parts, types.IterableType):
        def join_iter_impl(sep, parts):
            parts_list = [p for p in parts]
            return join_list(sep, parts_list)
        return join_iter_impl
    elif isinstance(parts, types.UnicodeType):
        # Temporary workaround until UnicodeType is iterable
        def join_str_impl(sep, parts):
            parts_list = [parts[i] for i in range(len(parts))]
            return join_list(sep, parts_list)
        return join_str_impl


@overload_method(types.UnicodeType, 'zfill')
def unicode_zfill(string, width):
    if not isinstance(width, types.Integer):
        raise TypingError("<width> must be an Integer")

    def zfill_impl(string, width):

        str_len = len(string)

        if width <= str_len:
            return string

        first_char = string[0] if str_len else ''
        padding = '0' * (width - str_len)

        if first_char in ['+', '-']:
            newstr = first_char + padding + string[1:]
        else:
            newstr = padding + string

        return newstr

    return zfill_impl


# https://github.com/python/cpython/blob/1d4b6ba19466aba0eb91c4ba01ba509acf18c723/Objects/unicodeobject.c#L12126-L12161    # noqa: E501
@overload_method(types.UnicodeType, 'isidentifier')
def unicode_isidentifier(data):
    """Implements UnicodeType.isidentifier()"""

    def impl(data):
        length = len(data)
        if length == 0:
            return False

        first_cp = _get_code_point(data, 0)
        if not _PyUnicode_IsXidStart(first_cp) and first_cp != 0x5F:
            return False

        for i in range(1, length):
            code_point = _get_code_point(data, i)
            if not _PyUnicode_IsXidContinue(code_point):
                return False

        return True

    return impl


@register_jitable
def unicode_strip_left_bound(string, chars):
    chars = ' ' if chars is None else chars
    str_len = len(string)

    for i in range(str_len):
        if string[i] not in chars:
            return i
    return str_len


@register_jitable
def unicode_strip_right_bound(string, chars):
    chars = ' ' if chars is None else chars
    str_len = len(string)

    for i in range(str_len - 1, -1, -1):
        if string[i] not in chars:
            i += 1
            break
    return i


def unicode_strip_types_check(chars):
    if isinstance(chars, types.Optional):
        chars = chars.type  # catch optional type with invalid non-None type
    if not (chars is None or isinstance(chars, (types.Omitted,
                                                types.UnicodeType,
                                                types.NoneType))):
        raise TypingError('The arg must be a UnicodeType or None')


def _count_args_types_check(arg):
    if isinstance(arg, types.Optional):
        arg = arg.type
    if not (arg is None or isinstance(arg, (types.Omitted,
                                            types.Integer,
                                            types.NoneType))):
        raise TypingError("The slice indices must be an Integer or None")


@overload_method(types.UnicodeType, 'lstrip')
def unicode_lstrip(string, chars=None):

    if isinstance(chars, types.UnicodeCharSeq):
        def lstrip_impl(string, chars=None):
            return string.lstrip(str(chars))
        return lstrip_impl

    unicode_strip_types_check(chars)

    def lstrip_impl(string, chars=None):
        return string[unicode_strip_left_bound(string, chars):]
    return lstrip_impl


@overload_method(types.UnicodeType, 'rstrip')
def unicode_rstrip(string, chars=None):

    if isinstance(chars, types.UnicodeCharSeq):
        def rstrip_impl(string, chars=None):
            return string.rstrip(str(chars))
        return rstrip_impl

    unicode_strip_types_check(chars)

    def rstrip_impl(string, chars=None):
        return string[:unicode_strip_right_bound(string, chars)]
    return rstrip_impl


@overload_method(types.UnicodeType, 'strip')
def unicode_strip(string, chars=None):

    if isinstance(chars, types.UnicodeCharSeq):
        def strip_impl(string, chars=None):
            return string.strip(str(chars))
        return strip_impl

    unicode_strip_types_check(chars)

    def strip_impl(string, chars=None):
        lb = unicode_strip_left_bound(string, chars)
        rb = unicode_strip_right_bound(string, chars)
        return string[lb:rb]
    return strip_impl


# String creation

@register_jitable
def normalize_str_idx(idx, length, is_start=True):
    """
    Parameters
    ----------
    idx : int or None
        the index
    length : int
        the string length
    is_start : bool; optional with defaults to True
        Is it the *start* or the *stop* of the slice?

    Returns
    -------
    norm_idx : int
        normalized index
    """
    if idx is None:
        if is_start:
            return 0
        else:
            return length
    elif idx < 0:
        idx += length

    if idx < 0 or idx >= length:
        raise IndexError("string index out of range")

    return idx


@register_jitable
def _normalize_slice_idx_count(arg, slice_len, default):
    """
    Used for unicode_count

    If arg < -slice_len, returns 0 (prevents circle)

    If arg is within slice, e.g -slice_len <= arg < slice_len
    returns its real index via arg % slice_len

    If arg > slice_len, returns arg (in this case count must
    return 0 if it is start index)
    """

    if arg is None:
        return default
    if -slice_len <= arg < slice_len:
        return arg % slice_len
    return 0 if arg < 0 else arg


@intrinsic
def _normalize_slice(typingctx, sliceobj, length):
    """Fix slice object.
    """
    sig = sliceobj(sliceobj, length)

    def codegen(context, builder, sig, args):
        [slicetype, lengthtype] = sig.args
        [sliceobj, length] = args
        slice = context.make_helper(builder, slicetype, sliceobj)
        slicing.guard_invalid_slice(context, builder, slicetype, slice)
        slicing.fix_slice(builder, slice, length)
        return slice._getvalue()

    return sig, codegen


@intrinsic
def _slice_span(typingctx, sliceobj):
    """Compute the span from the given slice object.
    """
    sig = types.intp(sliceobj)

    def codegen(context, builder, sig, args):
        [slicetype] = sig.args
        [sliceobj] = args
        slice = context.make_helper(builder, slicetype, sliceobj)
        result_size = slicing.get_slice_length(builder, slice)
        return result_size

    return sig, codegen


@register_jitable(_nrt=False)
def _strncpy(dst, dst_offset, src, src_offset, n):
    if src._kind == dst._kind:
        byte_width = _kind_to_byte_width(src._kind)
        src_byte_offset = byte_width * src_offset
        dst_byte_offset = byte_width * dst_offset
        nbytes = n * byte_width
        memcpy_region(dst._data, dst_byte_offset, src._data,
                      src_byte_offset, nbytes, align=1)
    else:
        for i in range(n):
            _set_code_point(dst, dst_offset + i,
                            _get_code_point(src, src_offset + i))


@intrinsic
def _get_str_slice_view(typingctx, src_t, start_t, length_t):
    """Create a slice of a unicode string using a view of its data to avoid
    extra allocation.
    """
    assert src_t == types.unicode_type

    def codegen(context, builder, sig, args):
        src, start, length = args
        in_str = cgutils.create_struct_proxy(
            types.unicode_type)(context, builder, value=src)
        view_str = cgutils.create_struct_proxy(
            types.unicode_type)(context, builder)
        view_str.meminfo = in_str.meminfo
        view_str.kind = in_str.kind
        view_str.is_ascii = in_str.is_ascii
        view_str.length = length
        # hash value -1 to indicate "need to compute hash"
        view_str.hash = context.get_constant(_Py_hash_t, -1)
        # get a pointer to start of slice data
        bw_typ = context.typing_context.resolve_value_type(_kind_to_byte_width)
        bw_sig = bw_typ.get_call_type(
            context.typing_context, (types.int32,), {})
        bw_impl = context.get_function(bw_typ, bw_sig)
        byte_width = bw_impl(builder, (in_str.kind,))
        offset = builder.mul(start, byte_width)
        view_str.data = builder.gep(in_str.data, [offset])
        # Set parent pyobject to NULL
        view_str.parent = cgutils.get_null_value(view_str.parent.type)
        # incref original string
        if context.enable_nrt:
            context.nrt.incref(builder, sig.args[0], src)
        return view_str._getvalue()

    sig = types.unicode_type(types.unicode_type, types.intp, types.intp)
    return sig, codegen


@overload(operator.getitem)
def unicode_getitem(s, idx):
    if isinstance(s, types.UnicodeType):
        if isinstance(idx, types.Integer):
            def getitem_char(s, idx):
                idx = normalize_str_idx(idx, len(s))
                ret = _empty_string(s._kind, 1, s._is_ascii)
                _set_code_point(ret, 0, _get_code_point(s, idx))
                return ret
            return getitem_char
        elif isinstance(idx, types.SliceType):
            def getitem_slice(s, idx):
                slice_idx = _normalize_slice(idx, len(s))
                span = _slice_span(slice_idx)

                if slice_idx.step == 1:
                    return _get_str_slice_view(s, slice_idx.start, span)
                else:
                    ret = _empty_string(s._kind, span, s._is_ascii)
                    cur = slice_idx.start
                    for i in range(span):
                        _set_code_point(ret, i, _get_code_point(s, cur))
                        cur += slice_idx.step
                    return ret
            return getitem_slice


@overload(operator.add)
@overload(operator.iadd)
def unicode_concat(a, b):
    if isinstance(a, types.UnicodeType) and isinstance(b, types.UnicodeType):
        def concat_impl(a, b):
            new_length = a._length + b._length
            new_kind = _pick_kind(a._kind, b._kind)
            new_ascii = _pick_ascii(a._is_ascii, b._is_ascii)
            result = _empty_string(new_kind, new_length, new_ascii)
            for i in range(len(a)):
                _set_code_point(result, i, _get_code_point(a, i))
            for j in range(len(b)):
                _set_code_point(result, len(a) + j, _get_code_point(b, j))
            return result
        return concat_impl

    if isinstance(a, types.UnicodeType) and isinstance(b, types.UnicodeCharSeq):
        def concat_impl(a, b):
            return a + str(b)
        return concat_impl


@register_jitable
def _repeat_impl(str_arg, mult_arg):
    if str_arg == '' or mult_arg < 1:
        return ''
    elif mult_arg == 1:
        return str_arg
    else:
        new_length = str_arg._length * mult_arg
        new_kind = str_arg._kind
        result = _empty_string(new_kind, new_length, str_arg._is_ascii)
        # make initial copy into result
        len_a = len(str_arg)
        _strncpy(result, 0, str_arg, 0, len_a)
        # loop through powers of 2 for efficient copying
        copy_size = len_a
        while 2 * copy_size <= new_length:
            _strncpy(result, copy_size, result, 0, copy_size)
            copy_size *= 2

        if not 2 * copy_size == new_length:
            # if copy_size not an exact multiple it then needs
            # to complete the rest of the copies
            rest = new_length - copy_size
            _strncpy(result, copy_size, result, copy_size - rest, rest)
            return result


@overload(operator.mul)
def unicode_repeat(a, b):
    if isinstance(a, types.UnicodeType) and isinstance(b, types.Integer):
        def wrap(a, b):
            return _repeat_impl(a, b)
        return wrap
    elif isinstance(a, types.Integer) and isinstance(b, types.UnicodeType):
        def wrap(a, b):
            return _repeat_impl(b, a)
        return wrap


@overload(operator.not_)
def unicode_not(a):
    if isinstance(a, types.UnicodeType):
        def impl(a):
            return len(a) == 0
        return impl


# https://github.com/python/cpython/blob/1d4b6ba19466aba0eb91c4ba01ba509acf18c723/Objects/unicodeobject.c#L11928-L11964    # noqa: E501
@overload_method(types.UnicodeType, 'isalpha')
def unicode_isalpha(data):
    """Implements UnicodeType.isalpha()"""

    def impl(data):
        length = len(data)
        if length == 0:
            return False

        if length == 1:
            code_point = _get_code_point(data, 0)
            return _PyUnicode_IsAlpha(code_point)

        if data._is_ascii:
            for i in range(length):
                code_point = _get_code_point(data, i)
                if not _Py_ISALPHA(code_point):
                    return False

        for i in range(length):
            code_point = _get_code_point(data, i)
            if not _PyUnicode_IsAlpha(code_point):
                return False

        return True

    return impl


def _is_upper(is_lower, is_upper, is_title):
    # impl is an approximate translation of:
    # https://github.com/python/cpython/blob/1d4b6ba19466aba0eb91c4ba01ba509acf18c723/Objects/unicodeobject.c#L11794-L11827    # noqa: E501
    # mixed with:
    # https://github.com/python/cpython/blob/1d4b6ba19466aba0eb91c4ba01ba509acf18c723/Objects/bytes_methods.c#L218-L242    # noqa: E501
    def impl(a):
        l = len(a)
        if l == 1:
            return is_upper(_get_code_point(a, 0))
        if l == 0:
            return False
        cased = False
        for idx in range(l):
            code_point = _get_code_point(a, idx)
            if is_lower(code_point) or is_title(code_point):
                return False
            elif(not cased and is_upper(code_point)):
                cased = True
        return cased
    return impl


_always_false = register_jitable(lambda x: False)
_ascii_is_upper = register_jitable(_is_upper(_Py_ISLOWER, _Py_ISUPPER,
                                             _always_false))
_unicode_is_upper = register_jitable(_is_upper(_PyUnicode_IsLowercase,
                                               _PyUnicode_IsUppercase,
                                               _PyUnicode_IsTitlecase))


@overload_method(types.UnicodeType, 'isupper')
def unicode_isupper(a):
    """
    Implements .isupper()
    """
    def impl(a):
        if a._is_ascii:
            return _ascii_is_upper(a)
        else:
            return _unicode_is_upper(a)
    return impl


@overload_method(types.UnicodeType, 'upper')
def unicode_upper(a):
    """
    Implements .upper()
    """
    def impl(a):
        # main structure is a translation of:
        # https://github.com/python/cpython/blob/1d4b6ba19466aba0eb91c4ba01ba509acf18c723/Objects/unicodeobject.c#L13308-L13316    # noqa: E501

        # ASCII fast path
        l = len(a)
        if a._is_ascii:
            # This is an approximate translation of:
            # https://github.com/python/cpython/blob/1d4b6ba19466aba0eb91c4ba01ba509acf18c723/Objects/bytes_methods.c#L300    # noqa: E501
            ret = _empty_string(a._kind, l, a._is_ascii)
            for idx in range(l):
                code_point = _get_code_point(a, idx)
                _set_code_point(ret, idx, _Py_TOUPPER(code_point))
            return ret
        else:
            # This part in an amalgamation of two algorithms:
            # https://github.com/python/cpython/blob/1d4b6ba19466aba0eb91c4ba01ba509acf18c723/Objects/unicodeobject.c#L9864-L9908    # noqa: E501
            # https://github.com/python/cpython/blob/1d4b6ba19466aba0eb91c4ba01ba509acf18c723/Objects/unicodeobject.c#L9787-L9805    # noqa: E501
            #
            # The alg walks the string and writes the upper version of the code
            # point into a 4byte kind unicode string and at the same time
            # tracks the maximum width "upper" character encountered, following
            # this the 4byte kind string is reinterpreted as needed into the
            # maximum width kind string
            tmp = _empty_string(PY_UNICODE_4BYTE_KIND, 3 * l, a._is_ascii)
            mapped = np.array((3,), dtype=_Py_UCS4)
            maxchar = 0
            k = 0
            for idx in range(l):
                mapped[:] = 0
                code_point = _get_code_point(a, idx)
                n_res = _PyUnicode_ToUpperFull(_Py_UCS4(code_point), mapped)
                for j in range(n_res):
                    maxchar = max(maxchar, mapped[j])
                    _set_code_point(tmp, k, mapped[j])
                    k += 1
            newlength = k
            newkind = _codepoint_to_kind(maxchar)
            ret = _empty_string(newkind, newlength,
                                _codepoint_is_ascii(maxchar))
            for i in range(newlength):
                _set_code_point(ret, i, _get_code_point(tmp, i))
            return ret
    return impl


# https://github.com/python/cpython/blob/1d4b6ba19466aba0eb91c4ba01ba509acf18c723/Objects/unicodeobject.c#L11896-L11925    # noqa: E501
@overload_method(types.UnicodeType, 'isspace')
def unicode_isspace(data):
    """Implements UnicodeType.isspace()"""

    def impl(data):
        length = len(data)
        if length == 1:
            return _PyUnicode_IsSpace(_get_code_point(data, 0))

        if length == 0:
            return False

        for i in range(length):
            code_point = _get_code_point(data, i)
            if not _PyUnicode_IsSpace(code_point):
                return False

        return True

    return impl


def generate_operation_func(ascii_func, unicode_nres_func):
    """Generate common case operation performer."""
    def impl(data):
        length = len(data)
        if length == 0:
            return _empty_string(data._kind, length, data._is_ascii)

        if data._is_ascii:
            res = _empty_string(data._kind, length, 1)
            ascii_func(data, res)

            return res

        # https://github.com/python/cpython/blob/1d4b6ba19466aba0eb91c4ba01ba509acf18c723/Objects/unicodeobject.c#L9863-L9908    # noqa: E501
        tmp = _empty_string(PY_UNICODE_4BYTE_KIND, 3 * length, data._is_ascii)
        # maxchar should be inside of a list to be pass as argument by reference
        maxchars = [0]
        newlength = unicode_nres_func(data, length, tmp, maxchars)
        maxchar = maxchars[0]
        newkind = _codepoint_to_kind(maxchar)
        res = _empty_string(newkind, newlength, _codepoint_is_ascii(maxchar))
        for i in range(newlength):
            _set_code_point(res, i, _get_code_point(tmp, i))

        return res

    return impl


@register_jitable
def _unicode_casefold_doer(data, length, res, maxchars):
    k = 0
    mapped = np.zeros(3, dtype=_Py_UCS4)
    for idx in range(length):
        mapped.fill(0)
        code_point = _get_code_point(data, idx)
        n_res = _PyUnicode_ToFoldedFull(code_point, mapped)
        for m in mapped[:n_res]:
            maxchar = maxchars[0]
            maxchars[0] = max(maxchar, m)
            _set_code_point(res, k, m)
            k += 1

    return k


@register_jitable
def _ascii_casefold_doer(data, res):
    for idx in range(len(data)):
        code_point = _get_code_point(data, idx)
        _set_code_point(res, idx, _Py_TOLOWER(code_point))


_do_casefold = register_jitable(generate_operation_func(_ascii_casefold_doer,
                                                        _unicode_casefold_doer))


# https://github.com/python/cpython/blob/1d4b6ba19466aba0eb91c4ba01ba509acf18c723/Objects/unicodeobject.c#L10782-L10791    # noqa: E501
# mixed with
# https://github.com/python/cpython/blob/1d4b6ba19466aba0eb91c4ba01ba509acf18c723/Objects/unicodeobject.c#L9819-L9834    # noqa: E501
@overload_method(types.UnicodeType, 'casefold')
def unicode_casefold(data):
    """Implements str.casefold()"""
    return _do_casefold


@overload_method(types.UnicodeType, 'istitle')
def unicode_istitle(s):
    """
    Implements UnicodeType.istitle()
    The algorithm is an approximate translation from CPython:
    https://github.com/python/cpython/blob/1d4b6ba19466aba0eb91c4ba01ba509acf18c723/Objects/unicodeobject.c#L11829-L11885 # noqa: E501
    """

    def impl(s):
        cased = False
        previous_is_cased = False
        for char in s:
            if _PyUnicode_IsUppercase(char) or _PyUnicode_IsTitlecase(char):
                if previous_is_cased:
                    return False
                cased = True
                previous_is_cased = True
            elif _PyUnicode_IsLowercase(char):
                if not previous_is_cased:
                    return False
            else:
                previous_is_cased = False

        return cased
    return impl


# https://github.com/python/cpython/blob/1d4b6ba19466aba0eb91c4ba01ba509acf18c723/Objects/unicodeobject.c#L12188-L12213    # noqa: E501
@overload_method(types.UnicodeType, 'isprintable')
def unicode_isprintable(data):
    """Implements UnicodeType.isprintable()"""

    def impl(data):
        length = len(data)
        if length == 1:
            return _PyUnicode_IsPrintable(_get_code_point(data, 0))

        for i in range(length):
            code_point = _get_code_point(data, i)
            if not _PyUnicode_IsPrintable(code_point):
                return False

        return True

    return impl


# https://github.com/python/cpython/blob/1d4b6ba19466aba0eb91c4ba01ba509acf18c723/Objects/unicodeobject.c#L11975-L12006    # noqa: E501
@overload_method(types.UnicodeType, 'isalnum')
def unicode_isalnum(data):
    """Implements UnicodeType.isalnum()"""

    def impl(data):
        length = len(data)

        if length == 1:
            code_point = _get_code_point(data, 0)
            if data._is_ascii:
                return _Py_ISALNUM(code_point)
            return (_PyUnicode_IsNumeric(code_point) or
                    _PyUnicode_IsAlpha(code_point))

        if length == 0:
            return False

        if data._is_ascii:
            for i in range(length):
                code_point = _get_code_point(data, i)
                if not _Py_ISALNUM(code_point):
                    return False

        for i in range(length):
            code_point = _get_code_point(data, i)
            if (not _PyUnicode_IsNumeric(code_point) and
                    not _PyUnicode_IsAlpha(code_point)):
                return False

        return True

    return impl


if sys.version_info[:2] >= (3, 7):
    @overload_method(types.UnicodeType, 'isascii')
    def unicode_isascii(data):
        """Implements UnicodeType.isascii()"""

        def impl(data):
            return data._is_ascii
        return impl


@overload_method(types.UnicodeType, 'islower')
def unicode_islower(data):
    """
    impl is an approximate translation of:
    https://github.com/python/cpython/blob/201c8f79450628241574fba940e08107178dc3a5/Objects/unicodeobject.c#L11900-L11933    # noqa: E501
    mixed with:
    https://github.com/python/cpython/blob/201c8f79450628241574fba940e08107178dc3a5/Objects/bytes_methods.c#L131-L156    # noqa: E501
    """

    def impl(data):
        length = len(data)
        if length == 1:
            return _PyUnicode_IsLowercase(_get_code_point(data, 0))
        if length == 0:
            return False

        cased = False
        for idx in range(length):
            cp = _get_code_point(data, idx)
            if _PyUnicode_IsUppercase(cp) or _PyUnicode_IsTitlecase(cp):
                return False
            elif not cased and _PyUnicode_IsLowercase(cp):
                cased = True
        return cased
    return impl


# https://github.com/python/cpython/blob/201c8f79450628241574fba940e08107178dc3a5/Objects/unicodeobject.c#L9856-L9883    # noqa: E501
@register_jitable
def _handle_capital_sigma(data, length, idx):
    """This is a translation of the function that handles the capital sigma."""
    c = 0
    j = idx - 1
    while j >= 0:
        c = _get_code_point(data, j)
        if not _PyUnicode_IsCaseIgnorable(c):
            break
        j -= 1
    final_sigma = (j >= 0 and _PyUnicode_IsCased(c))
    if final_sigma:
        j = idx + 1
        while j < length:
            c = _get_code_point(data, j)
            if not _PyUnicode_IsCaseIgnorable(c):
                break
            j += 1
        final_sigma = (j == length or (not _PyUnicode_IsCased(c)))

    return 0x3c2 if final_sigma else 0x3c3


# https://github.com/python/cpython/blob/201c8f79450628241574fba940e08107178dc3a5/Objects/unicodeobject.c#L9885-L9895    # noqa: E501
@register_jitable
def _lower_ucs4(code_point, data, length, idx, mapped):
    """This is a translation of the function that lowers a character."""
    if code_point == 0x3A3:
        mapped[0] = _handle_capital_sigma(data, length, idx)
        return 1
    return _PyUnicode_ToLowerFull(code_point, mapped)


# https://github.com/python/cpython/blob/201c8f79450628241574fba940e08107178dc3a5/Objects/unicodeobject.c#L9996-L10021    # noqa: E501
@register_jitable
def _do_title(data, length, res, maxchars):
    """This is a translation of the function that titles a unicode string."""
    k = 0
    previous_cased = False
    mapped = np.zeros(3, dtype=_Py_UCS4)
    for idx in range(length):
        mapped.fill(0)
        code_point = _get_code_point(data, idx)
        if previous_cased:
            n_res = _lower_ucs4(code_point, data, length, idx, mapped)
        else:
            n_res = _PyUnicode_ToTitleFull(_Py_UCS4(code_point), mapped)
        for m in mapped[:n_res]:
            maxchar, = maxchars
            maxchars[0] = max(maxchar, m)
            _set_code_point(res, k, m)
            k += 1
        previous_cased = _PyUnicode_IsCased(_Py_UCS4(code_point))
    return k


# https://github.com/python/cpython/blob/201c8f79450628241574fba940e08107178dc3a5/Objects/unicodeobject.c#L10023-L10069    # noqa: E501
@overload_method(types.UnicodeType, 'title')
def unicode_title(data):
    """Implements str.title()"""
    # https://docs.python.org/3/library/stdtypes.html#str.title
    def impl(data):
        length = len(data)
        tmp = _empty_string(PY_UNICODE_4BYTE_KIND, 3 * length, data._is_ascii)
        # maxchar should be inside of a list to be pass as argument by reference
        maxchar = 0
        maxchars = [maxchar]
        newlength = _do_title(data, length, tmp, maxchars)
        maxchar, = maxchars
        newkind = _codepoint_to_kind(maxchar)
        res = _empty_string(newkind, newlength, _codepoint_is_ascii(maxchar))
        for i in range(newlength):
            _set_code_point(res, i, _get_code_point(tmp, i))
        return res
    return impl


# https://github.com/python/cpython/blob/201c8f79450628241574fba940e08107178dc3a5/Objects/unicodeobject.c#L9946-L9965    # noqa: E501
@register_jitable
def _do_upper_or_lower(data, length, res, maxchars, lower):
    k = 0
    for idx in range(length):
        mapped = np.zeros(3, dtype=_Py_UCS4)
        code_point = _get_code_point(data, idx)
        if lower:
            n_res = _lower_ucs4(code_point, data, length, idx, mapped)
        else:
            # might be needed if call _do_upper_or_lower in unicode_upper
            n_res = _PyUnicode_ToUpperFull(code_point, mapped)
        for m in mapped[:n_res]:
            maxchars[0] = max(maxchars[0], m)
            _set_code_point(res, k, m)
            k += 1
    return k


@overload_method(types.UnicodeType, 'lower')
def unicode_lower(data):
    """Implements .lower()"""
    def impl(data):
        # main structure is a translation of:
        # https://github.com/python/cpython/blob/201c8f79450628241574fba940e08107178dc3a5/Objects/unicodeobject.c#L12380-L12388    # noqa: E501

        # ASCII fast path
        length = len(data)
        if data._is_ascii:
            # This is an approximate translation of:
            # https://github.com/python/cpython/blob/201c8f79450628241574fba940e08107178dc3a5/Objects/bytes_methods.c#L247-L255    # noqa: E501
            res = _empty_string(data._kind, length, data._is_ascii)
            for idx in range(length):
                code_point = _get_code_point(data, idx)
                _set_code_point(res, idx, _Py_TOLOWER(code_point))
            return res
        else:
            # This is an approximate translation of:
            # https://github.com/python/cpython/blob/201c8f79450628241574fba940e08107178dc3a5/Objects/unicodeobject.c#L10023-L10069    # noqa: E501
            tmp = _empty_string(PY_UNICODE_4BYTE_KIND, 3 * length,
                                data._is_ascii)
            # maxchar is inside of a list to be pass as argument by reference
            maxchars = [0]
            newlength = _do_upper_or_lower(data, length, tmp, maxchars,
                                           lower=True)
            maxchar = maxchars[0]
            newkind = _codepoint_to_kind(maxchar)
            res = _empty_string(newkind, newlength,
                                _codepoint_is_ascii(maxchar))
            for i in range(newlength):
                _set_code_point(res, i, _get_code_point(tmp, i))
            return res

    return impl


@lower_builtin('getiter', types.UnicodeType)
def getiter_unicode(context, builder, sig, args):
    [ty] = sig.args
    [data] = args

    iterobj = context.make_helper(builder, sig.return_type)

    # set the index to zero
    zero = context.get_constant(types.uintp, 0)
    indexptr = cgutils.alloca_once_value(builder, zero)

    iterobj.index = indexptr

    # wire in the unicode type data
    iterobj.data = data

    # incref as needed
    if context.enable_nrt:
        context.nrt.incref(builder, ty, data)

    res = iterobj._getvalue()
    return impl_ret_new_ref(context, builder, sig.return_type, res)


@lower_builtin('iternext', types.UnicodeIteratorType)
# a new ref counted object is put into result._yield so set the new_ref to True!
@iternext_impl(RefType.NEW)
def iternext_unicode(context, builder, sig, args, result):
    [iterty] = sig.args
    [iter] = args

    tyctx = context.typing_context

    # get ref to unicode.__getitem__
    fnty = tyctx.resolve_value_type(operator.getitem)
    getitem_sig = fnty.get_call_type(tyctx, (types.unicode_type, types.uintp),
                                     {})
    getitem_impl = context.get_function(fnty, getitem_sig)

    # get ref to unicode.__len__
    fnty = tyctx.resolve_value_type(len)
    len_sig = fnty.get_call_type(tyctx, (types.unicode_type,), {})
    len_impl = context.get_function(fnty, len_sig)

    # grab unicode iterator struct
    iterobj = context.make_helper(builder, iterty, value=iter)

    # find the length of the string
    strlen = len_impl(builder, (iterobj.data,))

    # find the current index
    index = builder.load(iterobj.index)

    # see if the index is in range
    is_valid = builder.icmp_unsigned('<', index, strlen)
    result.set_valid(is_valid)

    with builder.if_then(is_valid):
        # return value at index
        gotitem = getitem_impl(builder, (iterobj.data, index,))
        result.yield_(gotitem)

        # bump index for next cycle
        nindex = cgutils.increment_index(builder, index)
        builder.store(nindex, iterobj.index)<|MERGE_RESOLUTION|>--- conflicted
+++ resolved
@@ -40,15 +40,11 @@
                               _PyUnicode_IsXidStart, _PyUnicode_IsXidContinue,
                               _PyUnicode_IsCased, _PyUnicode_IsCaseIgnorable,
                               _PyUnicode_IsUppercase, _PyUnicode_IsLowercase,
-<<<<<<< HEAD
+                              _PyUnicode_IsLineBreak, _Py_ISLINEBREAK,
+                              _Py_ISLINEFEED, _Py_ISCARRIAGERETURN,
                               _PyUnicode_IsTitlecase, _Py_ISLOWER, _Py_ISUPPER,
                               _PyUnicode_IsAlpha, _PyUnicode_IsNumeric,
                               _Py_ISALPHA,)
-=======
-                              _PyUnicode_IsLineBreak, _Py_ISLINEBREAK,
-                              _Py_ISLINEFEED, _Py_ISCARRIAGERETURN,
-                              _PyUnicode_IsTitlecase, _Py_ISLOWER, _Py_ISUPPER)
->>>>>>> 8aae59e4
 
 # DATA MODEL
 
