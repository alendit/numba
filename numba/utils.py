from __future__ import print_function, division, absolute_import

<<<<<<< HEAD
=======
try:
    import __builtin__ as builtins
except ImportError:
    import builtins

>>>>>>> 96b44115
import collections
import functools
import io
import timeit
import math
import sys
try:
    import builtins
except ImportError:
    import __builtin__ as builtins

import numpy

from numba.config import PYVERSION


INT_TYPES = (int,)
if PYVERSION < (3, 0):
    INT_TYPES += (long,)

MACHINE_BITS = tuple.__itemsize__ * 8


class ConfigOptions(object):
    OPTIONS = ()

    def __init__(self):
        self._enabled = set()

    def set(self, name):
        if name not in self.OPTIONS:
            raise NameError("Invalid flag: %s" % name)
        self._enabled.add(name)

    def unset(self, name):
        if name not in self.OPTIONS:
            raise NameError("Invalid flag: %s" % name)
        self._enabled.discard(name)

    def __getattr__(self, name):
        if name not in self.OPTIONS:
            raise NameError("Invalid flag: %s" % name)
        return name in self._enabled

    def __repr__(self):
        return "Flags(%s)" % ', '.join(str(x) for x in self._enabled)

    def copy(self):
        copy = type(self)()
        copy._enabled = set(self._enabled)
        return copy

    def __eq__(self, other):
        return isinstance(other, ConfigOptions) and other._enabled == self._enabled

    def __ne__(self, other):
        return not self == other

    def __hash__(self):
        return hash(tuple(sorted(self._enabled)))


class SortedMap(collections.Mapping):
    """Immutable
    """

    def __init__(self, seq):
        self._values = []
        self._index = {}
        for i, (k, v) in enumerate(sorted(seq)):
            self._index[k] = i
            self._values.append((k, v))

    def __getitem__(self, k):
        i = self._index[k]
        return self._values[i][1]

    def __len__(self):
        return len(self._values)

    def __iter__(self):
        return iter(k for k, v in self._values)


class SortedSet(collections.Set):
    def __init__(self, seq):
        self._set = set(seq)
        self._values = list(sorted(self._set))

    def __contains__(self, item):
        return item in self._set

    def __len__(self):
        return len(self._values)

    def __iter__(self):
        return iter(self._values)


class UniqueDict(dict):
    def __setitem__(self, key, value):
        assert key not in self
        super(UniqueDict, self).__setitem__(key, value)


# def cache(fn):
#     @functools.wraps(fn)
#     def cached_func(self, *args, **kws):
#         if self in cached_func.cache:
#             return cached_func.cache[self]
#         ret = fn(self, *args, **kws)
#         cached_func.cache[self] = ret
#         return ret
#     cached_func.cache = {}
#     def invalidate(self):
#         if self in cached_func.cache:
#             del cached_func.cache[self]
#     cached_func.invalidate = invalidate
#
#     return cached_func


def runonce(fn):
    @functools.wraps(fn)
    def inner():
        if not inner._ran:
            res = fn()
            inner._result = res
            inner._ran = True
        return inner._result

    inner._ran = False
    return inner


def bit_length(intval):
    """
    Return the number of bits necessary to represent integer `intval`.
    """
    assert isinstance(intval, INT_TYPES)
    return len(bin(abs(intval))) - 2


class BenchmarkResult(object):
    def __init__(self, func, records, loop):
        self.func = func
        self.loop = loop
        self.records = numpy.array(records) / loop
        self.best = numpy.min(self.records)

    def __repr__(self):
        name = getattr(self.func, "__name__", self.func)
        args = (name, self.loop, self.records.size, format_time(self.best))
        return "%20s: %10d loops, best of %d: %s per loop" % args


def format_time(tm):
    units = "s ms us ns ps".split()
    base = 1
    for unit in units[:-1]:
        if tm >= base:
            break
        base /= 1000
    else:
        unit = units[-1]
    return "%.1f%s" % (tm / base, unit)


def benchmark(func, maxsec=1):
    timer = timeit.Timer(func)
    number = 1
    result = timer.repeat(1, number)
    # Too fast to be measured
    while min(result) / number == 0:
        number *= 10
        result = timer.repeat(3, number)
    best = min(result) / number
    if best >= maxsec:
        return BenchmarkResult(func, result, number)
        # Scale it up to make it close the maximum time
    max_per_run_time = maxsec / 3 / number
    number = max(max_per_run_time / best / 3, 1)
    # Round to the next power of 10
    number = int(10 ** math.ceil(math.log10(number)))
    records = timer.repeat(3, number)
    return BenchmarkResult(func, records, number)


RANGE_ITER_OBJECTS = (builtins.range,)
if PYVERSION < (3, 0):
    RANGE_ITER_OBJECTS += (builtins.xrange,)


# Other common python2/3 adaptors
# Copied from Blaze which borrowed from six

IS_PY3 = PYVERSION >= (3, 0)

if IS_PY3:
    def dict_iteritems(d):
        return d.items().__iter__()

    def dict_itervalues(d):
        return d.values().__iter__()

    def dict_values(d):
        return list(d.values())

    def dict_keys(d):
        return list(d.keys())

    def iter_next(it):
        return it.__next__()

    def func_globals(f):
        return f.__globals__

    longint = int

    unicode = str

    StringIO = io.StringIO

else:
    from cStringIO import StringIO

    def dict_iteritems(d):
        return d.iteritems()

    def dict_itervalues(d):
        return d.itervalues()

    def dict_values(d):
        return d.values()

    def dict_keys(d):
        return d.keys()

    def iter_next(it):
        return it.next()

    def func_globals(f):
        return f.func_globals

    longint = long

    unicode = unicode


# Backported from Python 3.4

def _not_op(op, other):
    # "not a < b" handles "a >= b"
    # "not a <= b" handles "a > b"
    # "not a >= b" handles "a < b"
    # "not a > b" handles "a <= b"
    op_result = op(other)
    if op_result is NotImplemented:
        return NotImplemented
    return not op_result


def _op_or_eq(op, self, other):
    # "a < b or a == b" handles "a <= b"
    # "a > b or a == b" handles "a >= b"
    op_result = op(other)
    if op_result is NotImplemented:
        return NotImplemented
    return op_result or self == other


def _not_op_and_not_eq(op, self, other):
    # "not (a < b or a == b)" handles "a > b"
    # "not a < b and a != b" is equivalent
    # "not (a > b or a == b)" handles "a < b"
    # "not a > b and a != b" is equivalent
    op_result = op(other)
    if op_result is NotImplemented:
        return NotImplemented
    return not op_result and self != other


def _not_op_or_eq(op, self, other):
    # "not a <= b or a == b" handles "a >= b"
    # "not a >= b or a == b" handles "a <= b"
    op_result = op(other)
    if op_result is NotImplemented:
        return NotImplemented
    return not op_result or self == other


def _op_and_not_eq(op, self, other):
    # "a <= b and not a == b" handles "a < b"
    # "a >= b and not a == b" handles "a > b"
    op_result = op(other)
    if op_result is NotImplemented:
        return NotImplemented
    return op_result and self != other


def total_ordering(cls):
    """Class decorator that fills in missing ordering methods"""
    convert = {
        '__lt__': [('__gt__',
                    lambda self, other: _not_op_and_not_eq(self.__lt__, self,
                                                           other)),
                   ('__le__',
                    lambda self, other: _op_or_eq(self.__lt__, self, other)),
                   ('__ge__', lambda self, other: _not_op(self.__lt__, other))],
        '__le__': [('__ge__',
                    lambda self, other: _not_op_or_eq(self.__le__, self,
                                                      other)),
                   ('__lt__',
                    lambda self, other: _op_and_not_eq(self.__le__, self,
                                                       other)),
                   ('__gt__', lambda self, other: _not_op(self.__le__, other))],
        '__gt__': [('__lt__',
                    lambda self, other: _not_op_and_not_eq(self.__gt__, self,
                                                           other)),
                   ('__ge__',
                    lambda self, other: _op_or_eq(self.__gt__, self, other)),
                   ('__le__', lambda self, other: _not_op(self.__gt__, other))],
        '__ge__': [('__le__',
                    lambda self, other: _not_op_or_eq(self.__ge__, self,
                                                      other)),
                   ('__gt__',
                    lambda self, other: _op_and_not_eq(self.__ge__, self,
                                                       other)),
                   ('__lt__', lambda self, other: _not_op(self.__ge__, other))]
    }
    # Find user-defined comparisons (not those inherited from object).
    roots = [op for op in convert if
             getattr(cls, op, None) is not getattr(object, op, None)]
    if not roots:
        raise ValueError(
            'must define at least one ordering operation: < > <= >=')
    root = max(roots)       # prefer __lt__ to __le__ to __gt__ to __ge__
    for opname, opfunc in convert[root]:
        if opname not in roots:
            opfunc.__name__ = opname
            opfunc.__doc__ = getattr(int, opname).__doc__
            setattr(cls, opname, opfunc)
    return cls<|MERGE_RESOLUTION|>--- conflicted
+++ resolved
@@ -1,13 +1,5 @@
 from __future__ import print_function, division, absolute_import
 
-<<<<<<< HEAD
-=======
-try:
-    import __builtin__ as builtins
-except ImportError:
-    import builtins
-
->>>>>>> 96b44115
 import collections
 import functools
 import io
