from __future__ import print_function, division, absolute_import

from contextlib import contextmanager
from collections import namedtuple, defaultdict
import sys
import warnings
import traceback
<<<<<<< HEAD
import threading
import functools
=======
>>>>>>> 62ec322a
from .tracing import event

from numba import (bytecode, interpreter, funcdesc, postproc,
                   typing, typeinfer, lowering, objmode, utils, config,
                   errors, types, ir, rewrites, transforms)
from numba.targets import cpu, callconv
from numba.annotations import type_annotations
from numba.parfor import PreParforPass, ParforPass, Parfor
from numba.inline_closurecall import InlineClosureCallPass
from numba.errors import CompilerError
from numba.ir_utils import raise_on_unsupported_feature
from numba.compiler_lock import global_compiler_lock

# terminal color markup
_termcolor = errors.termcolor()


class Flags(utils.ConfigOptions):
    # These options are all false by default, but the defaults are
    # different with the @jit decorator (see targets.options.TargetOptions).

    OPTIONS = {
        # Enable loop-lifting
        'enable_looplift': False,
        # Enable pyobject mode (in general)
        'enable_pyobject': False,
        # Enable pyobject mode inside lifted loops
        'enable_pyobject_looplift': False,
        # Force pyobject mode inside the whole function
        'force_pyobject': False,
        # Release GIL inside the native function
        'release_gil': False,
        'no_compile': False,
        'debuginfo': False,
        'boundcheck': False,
        'forceinline': False,
        'no_cpython_wrapper': False,
        # Enable automatic parallel optimization, can be fine-tuned by taking
        # a dictionary of sub-options instead of a boolean, see parfor.py for
        # detail.
        'auto_parallel': cpu.ParallelOptions(False),
        'nrt': False,
        'no_rewrites': False,
        'error_model': 'python',
        'fastmath': False,
        'noalias': False,
    }


DEFAULT_FLAGS = Flags()
DEFAULT_FLAGS.set('nrt')


CR_FIELDS = ["typing_context",
             "target_context",
             "entry_point",
             "typing_error",
             "type_annotation",
             "signature",
             "objectmode",
             "lifted",
             "fndesc",
             "interpmode",
             "library",
             "call_helper",
             "environment",
             "has_dynamic_globals"]


class CompileResult(namedtuple("_CompileResult", CR_FIELDS)):
    __slots__ = ()

    def _reduce(self):
        """
        Reduce a CompileResult to picklable components.
        """
        libdata = self.library.serialize_using_object_code()
        # Make it (un)picklable efficiently
        typeann = str(self.type_annotation)
        fndesc = self.fndesc
        # Those don't need to be pickled and may fail
        fndesc.typemap = fndesc.calltypes = None

        return (libdata, self.fndesc, self.environment, self.signature,
                self.objectmode, self.interpmode, self.lifted, typeann)

    @classmethod
    def _rebuild(cls, target_context, libdata, fndesc, env,
                 signature, objectmode, interpmode, lifted, typeann):
        library = target_context.codegen().unserialize_library(libdata)
        cfunc = target_context.get_executable(library, fndesc, env)
        cr = cls(target_context=target_context,
                 typing_context=target_context.typing_context,
                 library=library,
                 environment=env,
                 entry_point=cfunc,
                 fndesc=fndesc,
                 type_annotation=typeann,
                 signature=signature,
                 objectmode=objectmode,
                 interpmode=interpmode,
                 lifted=lifted,
                 typing_error=None,
                 call_helper=None,
                 has_dynamic_globals=False,  # by definition
                 )
        return cr


_LowerResult = namedtuple("_LowerResult", [
    "fndesc",
    "call_helper",
    "cfunc",
    "env",
    "has_dynamic_globals",
])


def compile_result(**kws):
    keys = set(kws.keys())
    fieldset = set(CR_FIELDS)
    badnames = keys - fieldset
    if badnames:
        raise NameError(*badnames)
    missing = fieldset - keys
    for k in missing:
        kws[k] = None
    # Avoid keeping alive traceback variables
    if sys.version_info >= (3,):
        err = kws['typing_error']
        if err is not None:
            kws['typing_error'] = err.with_traceback(None)
    return CompileResult(**kws)


def compile_isolated(func, args, return_type=None, flags=DEFAULT_FLAGS,
                     locals={}):
    """
    Compile the function in an isolated environment (typing and target
    context).
    Good for testing.
    """
    from .targets.registry import cpu_target
    typingctx = typing.Context()
    targetctx = cpu.CPUContext(typingctx)
    # Register the contexts in case for nested @jit or @overload calls
    with cpu_target.nested_context(typingctx, targetctx):
        return compile_extra(typingctx, targetctx, func, args, return_type,
                            flags, locals)


def run_frontend(func):
    """
    Run the compiler frontend over the given Python function, and return
    the function's canonical Numba IR.
    """
    # XXX make this a dedicated Pipeline?
    func_id = bytecode.FunctionIdentity.from_function(func)
    interp = interpreter.Interpreter(func_id)
    bc = bytecode.ByteCode(func_id=func_id)
    func_ir = interp.interpret(bc)
    post_proc = postproc.PostProcessor(func_ir)
    post_proc.run()
    return func_ir


class _CompileStatus(object):
    """
    Used like a C record
    """
    __slots__ = ['fail_reason', 'can_fallback', 'can_giveup']

    def __init__(self, can_fallback, can_giveup):
        self.fail_reason = None
        self.can_fallback = can_fallback
        self.can_giveup = can_giveup

    def __repr__(self):
        vals = []
        for k in self.__slots__:
            vals.append("{k}={v}".format(k=k, v=getattr(self, k)))
        return ', '.join(vals)


class _EarlyPipelineCompletion(Exception):
    def __init__(self, result):
        self.result = result


class _PipelineManager(object):
    def __init__(self):
        self.pipeline_order = []
        self.pipeline_stages = {}
        self._finalized = False

    def create_pipeline(self, pipeline_name):
        assert not self._finalized, "Pipelines can no longer be added"
        self.pipeline_order.append(pipeline_name)
        self.pipeline_stages[pipeline_name] = []
        self.current = pipeline_name

    def add_stage(self, stage_function, stage_description):
        assert not self._finalized, "Stages can no longer be added."
        current_pipeline_name = self.pipeline_order[-1]
        func_desc_tuple = (stage_function, stage_description)
        self.pipeline_stages[current_pipeline_name].append(func_desc_tuple)

    def finalize(self):
        self._finalized = True

    def _patch_error(self, desc, exc):
        """
        Patches the error to show the stage that it arose in.
        """
        newmsg = "{desc}\n{exc}".format(desc=desc, exc=exc)

        # For python2, attach the traceback of the previous exception.
        if not utils.IS_PY3 and config.FULL_TRACEBACKS:
            # strip the new message to just print the error string and not
            # the marked up source etc (this is handled already).
            stripped = _termcolor.errmsg(newmsg.split('\n')[1])
            fmt = "Caused By:\n{tb}\n{newmsg}"
            newmsg = fmt.format(tb=traceback.format_exc(), newmsg=stripped)

        exc.args = (newmsg,)
        return exc

    @global_compiler_lock
    def run(self, status):
        assert self._finalized, "PM must be finalized before run()"
        for pipeline_name in self.pipeline_order:
            event(pipeline_name)
            is_final_pipeline = pipeline_name == self.pipeline_order[-1]
            for stage, stage_name in self.pipeline_stages[pipeline_name]:
                try:
                    event(stage_name)
                    stage()
                except _EarlyPipelineCompletion as e:
                    return e.result
                except BaseException as e:
                    msg = "Failed in %s mode pipeline (step: %s)" % \
                        (pipeline_name, stage_name)
                    patched_exception = self._patch_error(msg, e)
                    # No more fallback pipelines?
                    if is_final_pipeline:
                        raise patched_exception
                    # Go to next fallback pipeline
                    else:
                        status.fail_reason = patched_exception
                        break
            else:
                return None

        # TODO save all error information
        raise CompilerError("All pipelines have failed")


class BasePipeline(object):
    """
    Stores and manages states for the compiler pipeline
    """
    def __init__(self, typingctx, targetctx, library, args, return_type, flags,
                 locals):
        # Make sure the environment is reloaded
        config.reload_config()
        typingctx.refresh()
        targetctx.refresh()

        self.typingctx = typingctx
        self.targetctx = _make_subtarget(targetctx, flags)
        self.library = library
        self.args = args
        self.return_type = return_type
        self.flags = flags
        self.locals = locals

        # Results of various steps of the compilation pipeline
        self.bc = None
        self.func_id = None
        self.func_ir = None
        self.func_ir_original = None  # used for fallback
        self.lifted = None
        self.lifted_from = None
        self.typemap = None
        self.calltypes = None
        self.type_annotation = None

        self.status = _CompileStatus(
            can_fallback=self.flags.enable_pyobject,
            can_giveup=config.COMPATIBILITY_MODE
        )

    @contextmanager
    def fallback_context(self, msg):
        """
        Wraps code that would signal a fallback to object mode
        """
        try:
            yield
        except BaseException as e:
            if not self.status.can_fallback:
                raise
            else:
                if utils.PYVERSION >= (3,):
                    # Clear all references attached to the traceback
                    e = e.with_traceback(None)
                warnings.warn_explicit('%s: %s' % (msg, e),
                                       errors.NumbaWarning,
                                       self.func_id.filename,
                                       self.func_id.firstlineno)

                raise

    @contextmanager
    def giveup_context(self, msg):
        """
        Wraps code that would signal a fallback to interpreter mode
        """
        try:
            yield
        except BaseException as e:
            if not self.status.can_giveup:
                raise
            else:
                if utils.PYVERSION >= (3,):
                    # Clear all references attached to the traceback
                    e = e.with_traceback(None)
                warnings.warn_explicit('%s: %s' % (msg, e),
                                       errors.NumbaWarning,
                                       self.func_id.filename,
                                       self.func_id.firstlineno)

                raise

    def extract_bytecode(self, func_id):
        """
        Extract bytecode from function
        """
        bc = bytecode.ByteCode(func_id)
        if config.DUMP_BYTECODE:
            print(bc.dump())

        return bc

    def compile_extra(self, func):
        self.func_id = bytecode.FunctionIdentity.from_function(func)

        try:
            bc = self.extract_bytecode(self.func_id)
        except BaseException as e:
            if self.status.can_giveup:
                self.stage_compile_interp_mode()
                return self.cr
            else:
                raise e

        self.bc = bc
        self.lifted = ()
        self.lifted_from = None
        return self._compile_bytecode()

    def compile_ir(self, func_ir, lifted=(), lifted_from=None):
        self.func_id = func_ir.func_id
        self.lifted = lifted
        self.lifted_from = lifted_from

        self._set_and_check_ir(func_ir)
        return self._compile_ir()

    def stage_analyze_bytecode(self):
        """
        Analyze bytecode and translating to Numba IR
        """
        func_ir = translate_stage(self.func_id, self.bc)
        self._set_and_check_ir(func_ir)

    def _set_and_check_ir(self, func_ir):
        self.func_ir = func_ir
        self.nargs = self.func_ir.arg_count
        if not self.args and self.flags.force_pyobject:
            # Allow an empty argument types specification when object mode
            # is explicitly requested.
            self.args = (types.pyobject,) * self.nargs
        elif len(self.args) != self.nargs:
            raise TypeError("Signature mismatch: %d argument types given, "
                            "but function takes %d arguments"
                            % (len(self.args), self.nargs))

    def stage_process_ir(self):
        ir_processing_stage(self.func_ir)

    def stage_preserve_ir(self):
        self.func_ir_original = self.func_ir.copy()

    def frontend_looplift(self):
        """
        Loop lifting analysis and transformation
        """
        loop_flags = self.flags.copy()
        outer_flags = self.flags.copy()
        # Do not recursively loop lift
        outer_flags.unset('enable_looplift')
        loop_flags.unset('enable_looplift')
        if not self.flags.enable_pyobject_looplift:
            loop_flags.unset('enable_pyobject')

        main, loops = transforms.loop_lifting(self.func_ir,
                                              typingctx=self.typingctx,
                                              targetctx=self.targetctx,
                                              locals=self.locals,
                                              flags=loop_flags)
        if loops:
            # Some loops were extracted
            if config.DEBUG_FRONTEND or config.DEBUG:
                for loop in loops:
                    print("Lifting loop", loop.get_source_location())

            cres = compile_ir(self.typingctx, self.targetctx, main,
                              self.args, self.return_type,
                              outer_flags, self.locals,
                              lifted=tuple(loops), lifted_from=None)
            return cres

    def frontend_withlift(self):
        """
        Extract with-contexts
        """
        main, withs = transforms.with_lifting(
            func_ir=self.func_ir,
            typingctx=self.typingctx,
            targetctx=self.targetctx,
            flags=self.flags,
            locals=self.locals,
            )
        if withs:
            cres = compile_ir(self.typingctx, self.targetctx, main,
                              self.args, self.return_type,
                              self.flags, self.locals,
                              lifted=tuple(withs), lifted_from=None)
            raise _EarlyPipelineCompletion(cres)

    def stage_objectmode_frontend(self):
        """
        Front-end: Analyze bytecode, generate Numba IR, infer types
        """
        self.func_ir = self.func_ir_original or self.func_ir
        if self.flags.enable_looplift:
            assert not self.lifted
            cres = self.frontend_looplift()
            if cres is not None:
                raise _EarlyPipelineCompletion(cres)

        # Fallback typing: everything is a python object
        self.typemap = defaultdict(lambda: types.pyobject)
        self.calltypes = defaultdict(lambda: types.pyobject)
        self.return_type = types.pyobject

    def stage_nopython_frontend(self):
        """
        Type inference and legalization
        """
        self.frontend_withlift()
        with self.fallback_context('Function "%s" failed type inference'
                                   % (self.func_id.func_name,)):
            # Type inference
            typemap, return_type, calltypes = type_inference_stage(
                self.typingctx,
                self.func_ir,
                self.args,
                self.return_type,
                self.locals)
            self.typemap = typemap
            self.return_type = return_type
            self.calltypes = calltypes

        with self.fallback_context('Function "%s" has invalid return type'
                                   % (self.func_id.func_name,)):
            legalize_return_type(self.return_type, self.func_ir,
                                 self.targetctx)

    def stage_generic_rewrites(self):
        """
        Perform any intermediate representation rewrites before type
        inference.
        """
        assert self.func_ir
        msg = ('Internal error in pre-inference rewriting '
               'pass encountered during compilation of '
               'function "%s"' % (self.func_id.func_name,))
        with self.fallback_context(msg):
            rewrites.rewrite_registry.apply('before-inference',
                                            self, self.func_ir)

    def stage_nopython_rewrites(self):
        """
        Perform any intermediate representation rewrites after type
        inference.
        """
        # Ensure we have an IR and type information.
        assert self.func_ir
        assert isinstance(getattr(self, 'typemap', None), dict)
        assert isinstance(getattr(self, 'calltypes', None), dict)
        msg = ('Internal error in post-inference rewriting '
               'pass encountered during compilation of '
               'function "%s"' % (self.func_id.func_name,))
        with self.fallback_context(msg):
            rewrites.rewrite_registry.apply('after-inference',
                                            self, self.func_ir)

    def stage_pre_parfor_pass(self):
        """
        Preprocessing for data-parallel computations.
        """
        # Ensure we have an IR and type information.
        assert self.func_ir
        preparfor_pass = PreParforPass(
            self.func_ir,
            self.type_annotation.typemap,
            self.type_annotation.calltypes, self.typingctx,
            self.flags.auto_parallel
            )
        preparfor_pass.run()

    def stage_parfor_pass(self):
        """
        Convert data-parallel computations into Parfor nodes
        """
        # Ensure we have an IR and type information.
        assert self.func_ir
        parfor_pass = ParforPass(self.func_ir, self.type_annotation.typemap,
            self.type_annotation.calltypes, self.return_type, self.typingctx,
            self.flags.auto_parallel, self.flags)
        parfor_pass.run()

        if config.WARNINGS:
            # check the parfor pass worked and warn if it didn't
            has_parfor = False
            for blk in self.func_ir.blocks.values():
                for stmnt in blk.body:
                    if isinstance(stmnt, Parfor):
                        has_parfor = True
                        break
                else:
                    continue
                break

            if not has_parfor:
                # parfor calls the compiler chain again with a string
                if not self.func_ir.loc.filename == '<string>':
                    msg = ("parallel=True was specified but no transformation"
                           " for parallel execution was possible.")
                    warnings.warn_explicit(
                        msg,
                        errors.NumbaWarning,
                        self.func_id.filename,
                        self.func_id.firstlineno
                        )

    def stage_inline_pass(self):
        """
        Inline calls to locally defined closures.
        """
        # Ensure we have an IR and type information.
        assert self.func_ir
        inline_pass = InlineClosureCallPass(self.func_ir,
                                            self.flags.auto_parallel)
        inline_pass.run()
        # Remove all Dels, and re-run postproc
        post_proc = postproc.PostProcessor(self.func_ir)
        post_proc.run()

        if config.DEBUG or config.DUMP_IR:
            name = self.func_ir.func_id.func_qualname
            print(("IR DUMP: %s" % name).center(80, "-"))
            self.func_ir.dump()

    def stage_annotate_type(self):
        """
        Create type annotation after type inference
        """
        self.type_annotation = type_annotations.TypeAnnotation(
            func_ir=self.func_ir,
            typemap=self.typemap,
            calltypes=self.calltypes,
            lifted=self.lifted,
            lifted_from=self.lifted_from,
            args=self.args,
            return_type=self.return_type,
            html_output=config.HTML)

        if config.ANNOTATE:
            print("ANNOTATION".center(80, '-'))
            print(self.type_annotation)
            print('=' * 80)
        if config.HTML:
            with open(config.HTML, 'w') as fout:
                self.type_annotation.html_annotate(fout)

    def backend_object_mode(self):
        """
        Object mode compilation
        """
        with self.giveup_context("Function %s failed at object mode lowering"
                                 % (self.func_id.func_name,)):
            if len(self.args) != self.nargs:
                # append missing
                self.args = (tuple(self.args) + (types.pyobject,) *
                             (self.nargs - len(self.args)))

            return py_lowering_stage(self.targetctx,
                                     self.library,
                                     self.func_ir,
                                     self.flags)

    def backend_nopython_mode(self):
        """Native mode compilation"""
        msg = ("Function %s failed at nopython "
               "mode lowering" % (self.func_id.func_name,))
        with self.fallback_context(msg):
            return native_lowering_stage(
                self.targetctx,
                self.library,
                self.func_ir,
                self.typemap,
                self.return_type,
                self.calltypes,
                self.flags)

    def _backend(self, lowerfn, objectmode):
        """
        Back-end: Generate LLVM IR from Numba IR, compile to machine code
        """
        if self.library is None:
            codegen = self.targetctx.codegen()
            self.library = codegen.create_library(self.func_id.func_qualname)
            # Enable object caching upfront, so that the library can
            # be later serialized.
            self.library.enable_object_caching()

        lowered = lowerfn()
        signature = typing.signature(self.return_type, *self.args)
        self.cr = compile_result(
            typing_context=self.typingctx,
            target_context=self.targetctx,
            entry_point=lowered.cfunc,
            typing_error=self.status.fail_reason,
            type_annotation=self.type_annotation,
            library=self.library,
            call_helper=lowered.call_helper,
            signature=signature,
            objectmode=objectmode,
            interpmode=False,
            lifted=self.lifted,
            fndesc=lowered.fndesc,
            environment=lowered.env,
            has_dynamic_globals=lowered.has_dynamic_globals,
            )

    def stage_objectmode_backend(self):
        """
        Lowering for object mode
        """
        lowerfn = self.backend_object_mode
        self._backend(lowerfn, objectmode=True)

        # Warn if compiled function in object mode and force_pyobject not set
        if not self.flags.force_pyobject:
            if len(self.lifted) > 0:
                warn_msg = ('Function "%s" was compiled in object mode without'
                            ' forceobj=True, but has lifted loops.' %
                            (self.func_id.func_name,))
            else:
                warn_msg = ('Function "%s" was compiled in object mode without'
                            ' forceobj=True.' % (self.func_id.func_name,))
            warnings.warn_explicit(warn_msg, errors.NumbaWarning,
                                   self.func_id.filename,
                                   self.func_id.firstlineno)
            if self.flags.release_gil:
                warn_msg = ("Code running in object mode won't allow parallel"
                            " execution despite nogil=True.")
                warnings.warn_explicit(warn_msg, errors.NumbaWarning,
                                       self.func_id.filename,
                                       self.func_id.firstlineno)

    def stage_nopython_backend(self):
        """
        Do lowering for nopython
        """
        lowerfn = self.backend_nopython_mode
        self._backend(lowerfn, objectmode=False)

    def stage_compile_interp_mode(self):
        """
        Just create a compile result for interpreter mode
        """
        args = [types.pyobject] * len(self.args)
        signature = typing.signature(types.pyobject, *args)
        self.cr = compile_result(typing_context=self.typingctx,
                                 target_context=self.targetctx,
                                 entry_point=self.func_id.func,
                                 typing_error=self.status.fail_reason,
                                 type_annotation="<Interpreter mode function>",
                                 signature=signature,
                                 objectmode=False,
                                 interpmode=True,
                                 lifted=(),
                                 fndesc=None,)

    def stage_ir_legalization(self):
        raise_on_unsupported_feature(self.func_ir)

    def stage_cleanup(self):
        """
        Cleanup intermediate results to release resources.
        """

    def define_pipelines(self, pm):
        """Child classes override this to customize the pipeline.
        """
        raise NotImplementedError()

    def add_preprocessing_stage(self, pm):
        """Add the preprocessing stage that analyzes the bytecode to prepare
        the Numba IR.
        """
        if self.func_ir is None:
            pm.add_stage(self.stage_analyze_bytecode, "analyzing bytecode")
        pm.add_stage(self.stage_process_ir, "processing IR")

    def add_pre_typing_stage(self, pm):
        """Add any stages that go before type-inference.
        The current stages contain type-agnostic rewrite passes.
        """
        if not self.flags.no_rewrites:
            if self.status.can_fallback:
                pm.add_stage(self.stage_preserve_ir,
                             "preserve IR for fallback")
            pm.add_stage(self.stage_generic_rewrites, "nopython rewrites")
        pm.add_stage(self.stage_inline_pass,
                     "inline calls to locally defined closures")

    def add_typing_stage(self, pm):
        """Add the type-inference stage necessary for nopython mode.
        """
        pm.add_stage(self.stage_nopython_frontend, "nopython frontend")
        pm.add_stage(self.stage_annotate_type, "annotate type")

    def add_optimization_stage(self, pm):
        """Add optimization stages.
        """
        if self.flags.auto_parallel.enabled:
            pm.add_stage(self.stage_pre_parfor_pass,
                         "Preprocessing for parfors")
        if not self.flags.no_rewrites:
            pm.add_stage(self.stage_nopython_rewrites, "nopython rewrites")
        if self.flags.auto_parallel.enabled:
            pm.add_stage(self.stage_parfor_pass, "convert to parfors")

    def add_lowering_stage(self, pm):
        """Add the lowering (code-generation) stage for nopython-mode
        """
        pm.add_stage(self.stage_nopython_backend, "nopython mode backend")

    def add_cleanup_stage(self, pm):
        """Add the clean-up stage to remove intermediate results.
        """
        pm.add_stage(self.stage_cleanup, "cleanup intermediate results")

    def define_nopython_pipeline(self, pm, name='nopython'):
        """Add the nopython-mode pipeline to the pipeline manager
        """
        pm.create_pipeline(name)
        self.add_preprocessing_stage(pm)
        self.add_pre_typing_stage(pm)
        self.add_typing_stage(pm)
        self.add_optimization_stage(pm)
        pm.add_stage(self.stage_ir_legalization,
                     "ensure IR is legal prior to lowering")
        self.add_lowering_stage(pm)
        self.add_cleanup_stage(pm)

    def define_objectmode_pipeline(self, pm, name='object'):
        """Add the object-mode pipeline to the pipeline manager
        """
        pm.create_pipeline(name)
        self.add_preprocessing_stage(pm)
        pm.add_stage(self.stage_objectmode_frontend,
                     "object mode frontend")
        pm.add_stage(self.stage_inline_pass,
                     "inline calls to locally defined closures")
        pm.add_stage(self.stage_annotate_type, "annotate type")
        pm.add_stage(self.stage_ir_legalization,
                     "ensure IR is legal prior to lowering")
        pm.add_stage(self.stage_objectmode_backend, "object mode backend")
        self.add_cleanup_stage(pm)

    def define_interpreted_pipeline(self, pm, name="interp"):
        """Add the interpreted-mode (fallback) pipeline to the pipeline manager
        """
        pm.create_pipeline(name)
        pm.add_stage(self.stage_compile_interp_mode,
                     "compiling with interpreter mode")
        self.add_cleanup_stage(pm)

    def _compile_core(self):
        """
        Populate and run compiler pipeline
        """
        pm = _PipelineManager()
        self.define_pipelines(pm)
        pm.finalize()
        res = pm.run(self.status)
        if res is not None:
            # Early pipeline completion
            return res
        else:
            assert self.cr is not None
            return self.cr

    def _compile_bytecode(self):
        """
        Populate and run pipeline for bytecode input
        """
        assert self.func_ir is None
        return self._compile_core()

    def _compile_ir(self):
        """
        Populate and run pipeline for IR input
        """
        assert self.func_ir is not None
        return self._compile_core()


class Pipeline(BasePipeline):
    """The default compiler pipeline
    """
    def define_pipelines(self, pm):
        if not self.flags.force_pyobject:
            self.define_nopython_pipeline(pm)
        if self.status.can_fallback or self.flags.force_pyobject:
            self.define_objectmode_pipeline(pm)
        if self.status.can_giveup:
            self.define_interpreted_pipeline(pm)


def _make_subtarget(targetctx, flags):
    """
    Make a new target context from the given target context and flags.
    """
    subtargetoptions = {}
    if flags.debuginfo:
        subtargetoptions['enable_debuginfo'] = True
    if flags.boundcheck:
        subtargetoptions['enable_boundcheck'] = True
    if flags.nrt:
        subtargetoptions['enable_nrt'] = True
    if flags.auto_parallel:
        subtargetoptions['auto_parallel'] = flags.auto_parallel
    if flags.fastmath:
        subtargetoptions['enable_fastmath'] = True
    error_model = callconv.create_error_model(flags.error_model, targetctx)
    subtargetoptions['error_model'] = error_model

    return targetctx.subtarget(**subtargetoptions)


def compile_extra(typingctx, targetctx, func, args, return_type, flags,
                  locals, library=None, pipeline_class=Pipeline):
    """Compiler entry point

    Parameter
    ---------
    typingctx :
        typing context
    targetctx :
        target context
    func : function
        the python function to be compiled
    args : tuple, list
        argument types
    return_type :
        Use ``None`` to indicate void return
    flags : numba.compiler.Flags
        compiler flags
    library : numba.codegen.CodeLibrary
        Used to store the compiled code.
        If it is ``None``, a new CodeLibrary is used.
    pipeline_class : type like numba.compiler.BasePipeline
        compiler pipeline
    """
    pipeline = pipeline_class(typingctx, targetctx, library,
                              args, return_type, flags, locals)
    return pipeline.compile_extra(func)


def compile_ir(typingctx, targetctx, func_ir, args, return_type, flags,
               locals, lifted=(), lifted_from=None, library=None):
    """
    Compile a function with the given IR.

    For internal use only.
    """

    pipeline = Pipeline(typingctx, targetctx, library,
                        args, return_type, flags, locals)
    return pipeline.compile_ir(func_ir=func_ir, lifted=lifted,
                               lifted_from=lifted_from)


def compile_internal(typingctx, targetctx, library,
                     func, args, return_type, flags, locals):
    """
    For internal use only.
    """
    pipeline = Pipeline(typingctx, targetctx, library,
                        args, return_type, flags, locals)
    return pipeline.compile_extra(func)


def legalize_return_type(return_type, interp, targetctx):
    """
    Only accept array return type iff it is passed into the function.
    Reject function object return types if in nopython mode.
    """
    if not targetctx.enable_nrt and isinstance(return_type, types.Array):
        # Walk IR to discover all arguments and all return statements
        retstmts = []
        caststmts = {}
        argvars = set()
        for bid, blk in interp.blocks.items():
            for inst in blk.body:
                if isinstance(inst, ir.Return):
                    retstmts.append(inst.value.name)
                elif isinstance(inst, ir.Assign):
                    if (isinstance(inst.value, ir.Expr)
                            and inst.value.op == 'cast'):
                        caststmts[inst.target.name] = inst.value
                    elif isinstance(inst.value, ir.Arg):
                        argvars.add(inst.target.name)

        assert retstmts, "No return statements?"

        for var in retstmts:
            cast = caststmts.get(var)
            if cast is None or cast.value.name not in argvars:
                raise TypeError("Only accept returning of array passed into "
                                "the function as argument")

    elif (isinstance(return_type, types.Function) or
            isinstance(return_type, types.Phantom)):
        msg = "Can't return function object ({}) in nopython mode"
        raise TypeError(msg.format(return_type))


def translate_stage(func_id, bytecode):
    interp = interpreter.Interpreter(func_id)
    return interp.interpret(bytecode)


def ir_processing_stage(func_ir):
    post_proc = postproc.PostProcessor(func_ir)
    post_proc.run()

    if config.DEBUG or config.DUMP_IR:
        name = func_ir.func_id.func_qualname
        print(("IR DUMP: %s" % name).center(80, "-"))
        func_ir.dump()
        if func_ir.is_generator:
            print(("GENERATOR INFO: %s" % name).center(80, "-"))
            func_ir.dump_generator_info()

    return func_ir


def type_inference_stage(typingctx, interp, args, return_type, locals={}):
    if len(args) != interp.arg_count:
        raise TypeError("Mismatch number of argument types")

    warnings = errors.WarningsFixer(errors.NumbaWarning)
    infer = typeinfer.TypeInferer(typingctx, interp, warnings)
    with typingctx.callstack.register(infer, interp.func_id, args):
        # Seed argument types
        for index, (name, ty) in enumerate(zip(interp.arg_names, args)):
            infer.seed_argument(name, index, ty)

        # Seed return type
        if return_type is not None:
            infer.seed_return(return_type)

        # Seed local types
        for k, v in locals.items():
            infer.seed_type(k, v)

        infer.build_constraint()
        infer.propagate()
        typemap, restype, calltypes = infer.unify()

    # Output all Numba warnings
    warnings.flush()

    return typemap, restype, calltypes


def native_lowering_stage(targetctx, library, interp, typemap, restype,
                          calltypes, flags):
    # Lowering
    fndesc = funcdesc.PythonFunctionDescriptor.from_specialized_function(
        interp, typemap, restype, calltypes, mangler=targetctx.mangler,
        inline=flags.forceinline, noalias=flags.noalias)

    lower = lowering.Lower(targetctx, library, fndesc, interp)
    lower.lower()
    if not flags.no_cpython_wrapper:
        lower.create_cpython_wrapper(flags.release_gil)
    env = lower.env
    call_helper = lower.call_helper
    has_dynamic_globals = lower.has_dynamic_globals
    del lower

    if flags.no_compile:
        return _LowerResult(fndesc, call_helper, cfunc=None, env=env,
                            has_dynamic_globals=has_dynamic_globals)
    else:
        # Prepare for execution
        cfunc = targetctx.get_executable(library, fndesc, env)
        # Insert native function for use by other jitted-functions.
        # We also register its library to allow for inlining.
        targetctx.insert_user_function(cfunc, fndesc, [library])
        return _LowerResult(fndesc, call_helper, cfunc=cfunc, env=env,
                            has_dynamic_globals=has_dynamic_globals)


def py_lowering_stage(targetctx, library, interp, flags):
    fndesc = funcdesc.PythonFunctionDescriptor.from_object_mode_function(
        interp
        )
    lower = objmode.PyLower(targetctx, library, fndesc, interp)
    lower.lower()
    if not flags.no_cpython_wrapper:
        lower.create_cpython_wrapper()
    env = lower.env
    call_helper = lower.call_helper
    has_dynamic_globals = lower.has_dynamic_globals
    del lower

    if flags.no_compile:
        return _LowerResult(fndesc, call_helper, cfunc=None, env=env,
                            has_dynamic_globals=has_dynamic_globals)
    else:
        # Prepare for execution
        cfunc = targetctx.get_executable(library, fndesc, env)
        return _LowerResult(fndesc, call_helper, cfunc=cfunc, env=env,
                            has_dynamic_globals=has_dynamic_globals)<|MERGE_RESOLUTION|>--- conflicted
+++ resolved
@@ -5,11 +5,6 @@
 import sys
 import warnings
 import traceback
-<<<<<<< HEAD
-import threading
-import functools
-=======
->>>>>>> 62ec322a
 from .tracing import event
 
 from numba import (bytecode, interpreter, funcdesc, postproc,
