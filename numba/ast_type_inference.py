import ast
import math
import cmath
import copy
import opcode
import types
import __builtin__ as builtins

import numba
from numba import *
from numba import error, transforms, closure, control_flow
from .minivect import minierror, minitypes
from . import translate, utils, _numba_types as numba_types
from .symtab import Variable
from . import visitors, nodes, error
from numba import stdio_util
from numba._numba_types import is_obj, promote_closest
from numba.utils import dump

import llvm.core
import numpy
import numpy as np

import logging

debug = False
#debug = True

logger = logging.getLogger(__name__)
#logger.setLevel(logging.INFO)
if debug:
    logger.setLevel(logging.DEBUG)

def _parse_args(call_node, arg_names):
    result = dict.fromkeys(arg_names)

    # parse positional arguments
    i = 0
    for i, (arg_name, arg) in enumerate(zip(arg_names, call_node.args)):
        result[arg_name] = arg

    arg_names = arg_names[i:]
    if arg_names:
        # parse keyword arguments
        for keyword in call_node.keywords:
            if keyword.arg in result:
                result[keyword.arg] = keyword.value

    return result

def no_keywords(node):
    if node.keywords or node.starargs or node.kwargs:
        raise error.NumbaError(
            node, "Function call does not support keyword or star arguments")


class BuiltinResolverMixin(transforms.BuiltinResolverMixinBase):
    """
    Resolve builtin calls for type inference. Only applies high-level
    transformations such as type coercions. A subsequent pass in
    LateSpecializer performs low-level transformations.
    """

    def _resolve_range(self, func, node, argtype):
        node.variable = Variable(numba_types.RangeType())
        args = self.visitlist(node.args)
        node.args = nodes.CoercionNode.coerce(args, dst_type=Py_ssize_t)
        return node

    _resolve_xrange = _resolve_range

    def _resolve_len(self, func, node, argtype):
        # Simplify len(array) to ndarray.shape[0]
        self._expect_n_args(func, node, 1)
        if argtype.is_array:
            shape_attr = nodes.ArrayAttributeNode('shape', node.args[0])
            new_node = nodes.index(shape_attr, 0)
            return self.visit(new_node)

        return None

    dst_types = {
        int: numba.int_,
        float: numba.double,
        complex: numba.complex128
    }

    def _resolve_int(self, func, node, argtype):
        # Resolve int(x) and float(x) to an equivalent cast
        self._expect_n_args(func, node, (0, 1, 2))
        dst_type = self.dst_types[func]

        if len(node.args) == 0:
            return nodes.ConstNode(func(0), dst_type)
        elif len(node.args) == 1:
            return nodes.CoercionNode(node.args[0], dst_type=dst_type)
        else:
            # XXX Moved the unary version to the late specializer,
            # what about the 2-ary version?
            arg1, arg2 = node.args
            if arg1.variable.type.is_c_string:
                assert dst_type.is_int
                return nodes.CoercionNode(
                    nodes.ObjectTempNode(
                        self.function_cache.external_call(
                            'PyInt_FromString', arg1,
                            nodes.NULL, arg2,
                            llvm_module=self.llvm_module)),
                    dst_type=dst_type)
            return None

    _resolve_float = _resolve_int

    def _resolve_complex(self, func, node, argtype):
        if len(node.args) == 2:
            args = nodes.CoercionNode.coerce(node.args, double)
            result = nodes.ComplexNode(real=args[0], imag=args[1])
        else:
            result = self._resolve_int(func, node, argtype)

        return result

    def _resolve_abs(self, func, node, argtype):
        self._expect_n_args(func, node, 1)
        if argtype.is_complex:
            dst_type = double
            result_type = object_
        elif argtype.is_int:
            dst_type = argtype
            result_type = promote_closest(self.context, argtype, [long_, longlong])
        else:
            dst_type = argtype
            result_type = argtype

        node.variable = Variable(result_type)
        return nodes.CoercionNode(node, dst_type)

    def _resolve_pow(self, func, node, argtype):
        self._expect_n_args(func, node, (2, 3))
        return nodes.CoercionNode(node, argtype)

    def _resolve_round(self, func, node, argtype):
        self._expect_n_args(func, node, (1, 2))
        if argtype.is_float:
            dst_type = argtype
        elif argtype.is_int and (len(node.args) == 1 or
                                    self._is_math_function(node.args, round)):
            dst_type = argtype
        else:
            dst_type = object_

        node.variable = Variable(dst_type)
        return nodes.CoercionNode(node, double)

    def _resolve_globals(self, func, node, argtype):
        self._expect_n_args(func, node, 0)
        return nodes.ObjectInjectNode(self.func.func_globals)

    def _resolve_locals(self, func, node, argtype):
        self._expect_n_args(func, node, 0)
        raise error.NumbaError("locals() is not supported in numba functions")


class NumpyMixin(object):
    """
    Infer types for NumPy functionality. This includes:

        1) Figuring out dtypes

            e.g. np.double     -> double
                 np.dtype('d') -> double

        2) Function calls such as np.empty/np.empty_like/np.arange/etc
        3) Resolve the resulting type of indexing and slicing:

            - normalize ellipses
            - recognize newaxes
            - track how contiguity is affected (C or Fortran)
    """

    def _is_constant_index(self, node):
        return (isinstance(node, ast.Index) and
                isinstance(node.value, nodes.ConstNode))

    def _is_newaxis(self, node):
        v = node.variable
        return (self._is_constant_index(node) and
                node.value.pyval is None) or v.type.is_newaxis or v.type.is_none

    def _is_ellipsis(self, node):
        return (self._is_constant_index(node) and
                node.value.pyval is Ellipsis)

    def _unellipsify(self, node, slices, subscript_node):
        """
        Given an array node `node`, process all AST slices and create the
        final type:

            - process newaxes (None or numpy.newaxis)
            - replace Ellipsis with a bunch of ast.Slice objects
            - process integer indices
            - append any missing slices in trailing dimensions
        """
        type = node.variable.type

        if not type.is_array:
            assert type.is_object
            return minitypes.object_, node

        if (len(slices) == 1 and self._is_constant_index(slices[0]) and
                slices[0].value.pyval is Ellipsis):
            # A[...]
            return type, node

        result = []
        seen_ellipsis = False

        # Filter out newaxes
        newaxes = [newaxis for newaxis in slices if self._is_newaxis(newaxis)]
        n_indices = len(slices) - len(newaxes)

        full_slice = ast.Slice(lower=None, upper=None, step=None)
        full_slice.variable = Variable(numba_types.SliceType())
        ast.copy_location(full_slice, slices[0])

        # process ellipses and count integer indices
        indices_seen = 0
        for slice_node in slices[::-1]:
            slice_type = slice_node.variable.type
            if slice_type.is_ellipsis:
                if seen_ellipsis:
                    result.append(full_slice)
                else:
                    nslices = type.ndim - n_indices + 1
                    result.extend([full_slice] * nslices)
                    seen_ellipsis = True
            elif (slice_type.is_slice or slice_type.is_int or
                  self._is_newaxis(slice_node)):
                indices_seen += slice_type.is_int
                result.append(slice_node)
            else:
                # TODO: Coerce all object operands to integer indices?
                # TODO: (This will break indexing with the Ellipsis object or
                # TODO:  with slice objects that we couldn't infer)
                return minitypes.object_, nodes.CoercionNode(node,
                                                             minitypes.object_)

        # append any missing slices (e.g. a2d[:]
        result_length = len(result) - len(newaxes)
        if result_length < type.ndim:
            nslices = type.ndim - result_length
            result.extend([full_slice] * nslices)

        result.reverse()
        subscript_node.slice = ast.ExtSlice(result)
        ast.copy_location(subscript_node.slice, slices[0])

        # create the final array type and set it in value.variable
        result_dtype = node.variable.type.dtype
        result_ndim = node.variable.type.ndim + len(newaxes) - indices_seen
        if result_ndim > 0:
            result_type = result_dtype[(slice(None),) * result_ndim]
        elif result_ndim == 0:
            result_type = result_dtype
        else:
            result_type = minitypes.object_

        return result_type, node

    def _resolve_attribute_dtype(self, dtype):
        "Resolve the type for numpy dtype attributes"
        if dtype.is_numpy_attribute:
            numpy_attr = getattr(dtype.module, dtype.attr, None)
            if isinstance(numpy_attr, numpy.dtype):
                return numba_types.NumpyDtypeType(dtype=numpy_attr)
            elif issubclass(numpy_attr, numpy.generic):
                return numba_types.NumpyDtypeType(dtype=numpy.dtype(numpy_attr))

    def _get_dtype(self, node, args, dtype=None):
        "Get the dtype keyword argument from a call to a numpy attribute."
        for keyword in node.keywords:
            if keyword.arg == 'dtype':
                dtype = keyword.value.variable.type
                return self._resolve_attribute_dtype(dtype)
        else:
            # second argument is a dtype
            if args and args[0].variable.type.is_numpy_dtype:
                return args[0].variable.type

        return dtype

    def _resolve_empty_like(self, node):
        "Parse the result type for np.empty_like calls"
        args = node.args
        if args:
            arg = node.args[0]
            args = args[1:]
        else:
            for keyword in node.keywords:
                if keyword.arg == 'a':
                    arg = keyword.value
                    break
            else:
                return None

        type = arg.variable.type
        if type.is_array:
            dtype = self._get_dtype(node, args)
            if dtype is None:
                return type
            else:
                if not dtype.is_numpy_dtype:
                    return None
                return minitypes.ArrayType(dtype.resolve(), type.ndim)

    def _resolve_arange(self, node):
        "Resolve a call to np.arange()"
        dtype = self._get_dtype(node, node.args, numba_types.NumpyDtypeType(
            dtype=numpy.dtype(numpy.int64)))
        if dtype is not None:
            # return a 1D array type of the given dtype
            return dtype.resolve()[:]

    def _resolve_empty(self, node):
        args = _parse_args(node, ['shape', 'dtype', 'order'])
        if not args['shape'] or not args['dtype']:
            return None

        dtype = self._resolve_attribute_dtype(args['dtype'].variable.type)
        if dtype is None:
            return None

        shape_type = args['shape'].variable.type
        if shape_type.is_int:
            ndim = 1
        elif shape_type.is_tuple:
            ndim = shape_type.size
        else:
            return None

        return minitypes.ArrayType(dtype.resolve(), ndim)

    def _resolve_numpy_call(self, func_type, node):
        """
        Resolve a call of some numpy attribute or sub-attribute.
        """
        numpy_func = getattr(func_type.module, func_type.attr)
        if numpy_func in (numpy.zeros_like, numpy.ones_like,
                          numpy.empty_like):
            result_type = self._resolve_empty_like(node)
        elif numpy_func is numpy.arange:
            result_type = self._resolve_arange(node)
        elif numpy_func in (numpy.empty, numpy.zeros, numpy.ones):
            result_type = self._resolve_empty(node)
        else:
            result_type = None

        return result_type


class TypeInferer(visitors.NumbaTransformer, BuiltinResolverMixin,
                  NumpyMixin, closure.ClosureMixin, transforms.MathMixin):
    """
    Type inference. Initialize with a minivect context, a Python ast,
    and a function type with a given or absent, return type.

    Infers and checks types and inserts type coercion nodes.

    See transform.py for an overview of AST transformations.
    """

    def __init__(self, context, func, ast, closure_scope=None, **kwds):
        super(TypeInferer, self).__init__(context, func, ast, **kwds)

        self.given_return_type = self.func_signature.return_type
        self.return_type = None

        ast.symtab = self.symtab
        self.closure_scope = closure_scope
        ast.closure_scope = closure_scope
        ast.closures = []

        self.function_level = kwds.get('function_level', 0)

        self.init_locals()
        ast.have_return = False

    def infer_types(self):
        """
        Infer types for the function.
        """
        self.return_variable = Variable(self.given_return_type)
        self.ast = self.visit(self.ast)

        self.return_type = self.return_variable.type or void
        ret_type = self.func_signature.return_type

        if ret_type and ret_type != self.return_type:
            self.assert_assignable(ret_type, self.return_type)
            self.return_type = self.promote_types(ret_type, self.return_type)

        restype, argtypes = self.return_type, self.func_signature.args
        self.func_signature = minitypes.FunctionType(return_type=restype,
                                                     args=argtypes)
        if restype.is_struct or restype.is_complex:
            # Change signatures returning complex numbers or structs to
            # signatures taking a pointer argument to a complex number
            # or struct
            self.func_signature.struct_by_reference = True

    def init_global(self, global_name):
        globals = self.func_globals
        # Determine the type of the global, i.e. a builtin, global
        # or (numpy) module
        if (global_name not in globals and
                getattr(builtins, global_name, None)):
            type = numba_types.BuiltinType(name=global_name)
        else:
            # FIXME: analyse the bytecode of the entire module, to determine
            # overriding of builtins
            if isinstance(globals.get(global_name), types.ModuleType):
                type = numba_types.ModuleType(globals.get(global_name))
            else:
                type = numba_types.GlobalType(name=global_name)

        variable = Variable(type, name=global_name)
        self.symtab[global_name] = variable
        return variable

    def init_locals(self):
        arg_types = self.func_signature.args
        if (isinstance(self.ast, ast.FunctionDef) and
                len(arg_types) != len(self.ast.args.args)):
            raise error.NumbaError(
                    "Incorrect number of types specified in @jit()")

        self.symtab['None'] = Variable(numba_types.none, name='None',
                                       is_constant=True, constant_value=None)
        self.symtab['True'] = Variable(bool_, name='True', is_constant=True,
                                       constant_value=True)
        self.symtab['False'] = Variable(bool_, name='False', is_constant=True,
                                       constant_value=False)


        arg_types = list(arg_types)
        for local_name, local_type in self.locals.iteritems():
            if local_name not in self.symtab:
                self.symtab[local_name] = Variable(local_type, is_local=True,
                                                   name=local_name)
            variable = self.symtab[local_name]
            variable.type = local_type
            variable.promotable_type = False

            if local_name in self.argnames:
                idx = self.argnames.index(local_name)
                arg_types[idx] = local_type

        # Initialize argument types
        for var_name, arg_type in zip(self.local_names, arg_types):
            self.symtab[var_name].type = arg_type

        # Propagate argument types to first rename of the variable in the block
        for var in self.symtab.values():
            if var.parent_var and not var.parent_var.parent_var:
                var.type = var.parent_var.type
                if not var.type:
                    var.type = numba_types.UninitializedType(None)

        self.func_signature.args = tuple(arg_types)

        self.have_cfg = hasattr(self.ast, 'flow')
        if self.have_cfg:
            self.deferred_types = []
            self.resolve_variable_types()

        if debug and self.have_cfg:
            for block in self.ast.flow.blocks:
                for var in block.symtab.values():
                    if var.type and var.cf_references:
                        assert not var.type.is_unresolved
                        print "Variable after analysis: %s" % var

    def is_object(self, type):
        return type.is_object or type.is_array

    def promote_types(self, t1, t2):
        return self.context.promote_types(t1, t2)

    def promote_types_numeric(self, t1, t2):
        "Type promotion but demote objects to numeric types"
        if (t1.is_numeric or t2.is_numeric) and (self.is_object(t1) or
                                                 self.is_object(t2)):
            if t1.is_numeric:
                return t1
            else:
                return t2
        else:
            return self.promote_types(t1, t2)

    def promote(self, v1, v2):
        return self.promote_types(v1.type, v2.type)

    def assert_assignable(self, dst_type, src_type):
        self.promote_types(dst_type, src_type)

    def type_from_pyval(self, pyval):
        return self.context.typemapper.from_python(pyval)

    def handle_NameAssignment(self, assignment_node):
        if assignment_node is None:
            # ast.Name parameter to the function
            return

        if isinstance(assignment_node, ast.For):
            # Analyse target variable assignment
            return self.visit_For(assignment_node, visit_body=False)
            #print "handled", assignment_node.target.variable
        #elif (isinstance(assignment_node, ast.Assign) and
        #          isinstance(assignment_node.value, nodes.FuncDefExprNode)):
            # Don't analyse inner functions at this point
        #    pass
        else:
            return self.visit(assignment_node)
            #print "handled", assignment_node.targets[0].variable

    def handle_phi(self, node):
        # Merge point for different definitions
        incoming = [v for v in node.incoming
                          if not v.type or not v.type.is_uninitialized]
        assert incoming

        for v in incoming:
            if v.type is None:
                # We have not analyzed this definition yet, delay the type
                # resolution
                v.type = v.deferred_type
                self.deferred_types.append(v.type)

        incoming_types = [v.type for v in incoming]
        if len(incoming_types) > 1:
            promoted_type = numba_types.PromotionType(
                node.variable, self.context,incoming_types, assignment=True)
            promoted_type.simplify()
            node.variable.type = promoted_type.resolve()
        else:
            node.variable.type = incoming_types[0]

        #print "handled", node.variable
        return node

    def kill_unused_phis(self, cfg):
        """
        Kill phis which are not referenced. We need to do this bottom-up,
        i.e. in reverse topological dominator-tree order, since in SSA
        a definition always lexically precedes a reference.

        This is important, since it kills any unnecessary promotions (e.g.
        ones to object, which LLVM wouldn't be able to optimize out).
        """
        for block in cfg.blocks[::-1]:
            phi_nodes = []
            for i, phi in enumerate(block.phi_nodes):
                if phi.variable.cf_references:
                    # Used phi
                    phi_nodes.append(phi)
                else:
                    # Unused phi
                    logging.info("Killing phi: %s", phi)
                    block.symtab.pop(phi.variable.renamed_name)
                    for incoming_var in phi.incoming:
                        # A single definition can reach a block multiple times,
                        # remove= all references
                        refs = [ref for ref in incoming_var.cf_references
                                        if ref.variable is not phi.variable]
                        incoming_var.cf_references = refs

            block.phi_nodes = phi_nodes

    def analyse_assignments(self):
        """
        Analyze all variable assignments and phis.
        """
        cfg = self.ast.flow
        self.kill_unused_phis(cfg)

        self.function_level += 1
        for block in cfg.blocks:
            phis = []
            for phi in block.phi_nodes:
                phi = self.handle_phi(phi)
                if phi is not None:
                    phis.append(phi)
            block.phi_nodes = phis

            for stat in block.stats:
                if isinstance(stat, control_flow.NameAssignment):
                    #visitor.referenced = {}
                    #visitor.visit(stat.rhs)
                    #parents = [name_node.variable
                    #    for name_node in visitor.referenced.itervalues()]
                    assmnt = self.handle_NameAssignment(stat.assignment_node)
                    # TODO: inject back in AST...
                    stat.assignment_node = assmnt

        self.function_level -= 1

    def candidates(self, unvisited):
        "Types with in-degree zero"
        return [type for type in unvisited if len(type.parents) == 0]

    def add_resolved_parents(self, unvisited, start_points, strongly_connected):
        "Check for immediate resolved parents"
        for type in unvisited:
            for parent in type.parents:
                parent = strongly_connected.get(parent, parent)
                if self.is_resolved(parent) or len(parent.parents) == 0:
                    start_points.append(parent)

    def is_resolved(self, t):
        return not t.is_unresolved or (t.is_unresolved and not t.is_scc and not
                                       t.resolve().is_unresolved)

    def is_trivial_cycle(self, type):
        "Return whether the type directly refers to itself"
        return len(type.parents) == 1 and list(type.parents)[0] is type

    def _debug_type(self, start_point):
        if start_point.is_scc:
            print "scc", start_point, start_point.types
        else:
            print start_point

    def remove_resolved_type(self, start_point):
        "Remove a resolved type from the type graph"
        for child in start_point.children:
            if start_point in child.parents:
                child.parents.remove(start_point)

    def resolve_variable_types(self):
        """
        Resolve the types for all variable assignments. We run type inference
        on each assignment which builds a type graph in case of dependencies.
        The dependencies are resolved after type inference completes.
        """
        self.analyse_assignments()

        for deferred_type in self.deferred_types:
            deferred_type.update()

        #-------------------------------------------------------------------
        # Find all unresolved variables
        #-------------------------------------------------------------------
        unresolved = set()
        for block in self.ast.flow.blocks:
            for variable in block.symtab.itervalues():
                if variable.parent_var: # renamed variable
                    if variable.type.is_unresolved:
                        variable.type.resolve()
                        if variable.type.is_unresolved:
                            unresolved.add(variable.type)

        #-------------------------------------------------------------------
        # Find the strongly connected components (build a condensation graph)
        #-------------------------------------------------------------------
        unvisited = set(unresolved)
        strongly_connected = {}
        while unresolved:
            start_type = unresolved.pop()
            sccs = {}
            numba_types.kosaraju_strongly_connected(start_type, sccs)
            unresolved -= set(sccs)
            strongly_connected.update(sccs)

        #-------------------------------------------------------------------
        # Process type dependencies in topological order. Handle strongly
        # connected components specially.
        #-------------------------------------------------------------------

        if unvisited:
            sccs = dict((k, v) for k, v in strongly_connected.iteritems() if k is not v)

            # unvisited = set([strongly_connected[type] for type in unvisited])
            unvisited = set(strongly_connected.itervalues())
            original_unvisited = set(unvisited)
            visited = set()

            while unvisited:
                L = list(unvisited)
                start_points = self.candidates(unvisited)
                self.add_resolved_parents(unvisited, start_points, strongly_connected)
                if not start_points:
                    # Find and resolve any final reduced self-referential
                    # portions in the graph
                    for u in list(unvisited):
                        if self.is_trivial_cycle(u):
                            u.simplify()
                            if not u.resolve().is_unresolved:
                                unvisited.remove(u)

                    break

                while start_points:
                    start_point = start_points.pop()
                    assert (len(start_point.parents) == 0 or
                            self.is_trivial_cycle(start_point) or
                            self.is_resolved(start_point))
                    visited.add(start_point)
                    if start_point in unvisited:
                        unvisited.remove(start_point)

                    # self._debug_type(start_point)

                    if not self.is_resolved(start_point):
                        start_point.simplify()

                    if not (start_point.is_scc or start_point.is_deferred):
                        r = start_point
                        while r.is_unresolved:
                            resolved = r.resolve()
                            if resolved is r:
                                break
                            r = resolved
                        assert not r.is_unresolved

                    self.remove_resolved_type(start_point)
                    if start_point.is_scc:
                        for type in start_point.types:
                            self.remove_resolved_type(type)

                    children = (strongly_connected.get(c, c)
                                    for c in start_point.children
                                        if c not in visited)
                    start_points.extend(self.candidates(children))

        if unvisited:
            t = list(unvisited)[0] # for debugging
            self.error_unresolved_types(unvisited)

    def error_unresolved_types(self, unvisited):
        "Raise an exception for a circular dependence we can't resolve"
        def getvar(type):
            if type.is_scc:
                candidates = [type for type in type.scc if not type.is_scc]
                return type.scc[0].variable
            else:
                return type.variable

        def pos(type):
            assmnt = getvar(type).name_assignment
            if assmnt:
                assmnt_node = assmnt.assignment_node
                return error.format_pos(assmnt_node) or 'na'
            else:
                return 'na'

        type = sorted(unvisited, key=pos)[0]
        numba_types.error_circular(getvar(type))


    #------------------------------------------------------------------------
    # Visit methods
    #------------------------------------------------------------------------

    def visit(self, node):
        if node is Ellipsis:
            node = ast.Ellipsis()
        result = super(TypeInferer, self).visit(node)
        return result

    def visit_PhiNode(self, node):
        # Already handled
        return node

    #------------------------------------------------------------------------
    # Assignments
    #------------------------------------------------------------------------

    def _handle_unpacking(self, node):
        """
        Handle tuple unpacking. We only handle tuples, lists and numpy attributes
        such as shape on the RHS.
        """
        value_type = node.value.variable.type

        if len(node.targets) == 1:
            # tuple or list constant
            targets = node.targets[0].elts
        else:
            targets = node.targets

        valid_type = (value_type.is_carray or value_type.is_sized_pointer or
                      value_type.is_list or value_type.is_tuple)

        if not valid_type:
            self.error(node.value,
                       'Only NumPy attributes and list or tuple literals are '
                       'supported')
        elif value_type.size != len(targets):
            self.error(node.value,
                       "Too many/few arguments to unpack, got (%d, %d)" %
                                            (value_type.size, len(targets)))

        # Generate an assignment for each unpack
        result = []
        for i, target in enumerate(targets):
            if value_type.is_carray or value_type.is_sized_pointer:
                # C array
                value = nodes.index(node.value, i)
            else:
                # list or tuple literal
                value = node.value.elts[i]

            assmt = ast.Assign(targets=[target], value=value)
            result.append(self.visit(assmt))

        return result

    def visit_Assign(self, node):
        # Initialize inplace operator
        node.inplace_op = getattr(node, 'inplace_op', None)

        node.value = self.visit(node.value)
        if len(node.targets) != 1 or isinstance(node.targets[0], (ast.List,
                                                                  ast.Tuple)):
            return self._handle_unpacking(node)

        target = node.targets[0] = self.visit(node.targets[0])
        self.assign(target, node.value)

        lhs_var = target.variable
        rhs_var = node.value.variable
        if isinstance(target, ast.Name):
            node.value = nodes.CoercionNode(node.value, lhs_var.type)
        elif lhs_var.type != rhs_var.type:
            if lhs_var.type.is_array and rhs_var.type.is_array:
                # Let other code handle array coercions
                pass
            else:
                node.value = nodes.CoercionNode(node.value, lhs_var.type)

        return node

    def assign(self, lhs_node, rhs_node, rhs_var=None):
        lhs_var = lhs_node.variable
        if rhs_var is None:
            rhs_var = rhs_node.variable

        if lhs_var.type is None:
            lhs_var.type = rhs_var.type
        elif lhs_var.type != rhs_var.type:
            if lhs_var.name in self.locals:
                # Type must be consistent
                self.assert_assignable(lhs_var.type, rhs_var.type)
                if rhs_node:
                    rhs_node = nodes.CoercionNode(rhs_node, lhs_var.type)
            elif lhs_var.type.is_deferred:
                # Override type with new assignment of a deferred LHS and
                # update the type graph to link it together correctly
                assert lhs_var is lhs_var.type.variable
                deferred_type = lhs_var.type
                lhs_var.type = rhs_var.type
                deferred_type.update()
            elif isinstance(lhs_node, ast.Name):
                if lhs_var.renameable:
                    # Override type with new assignment
                    lhs_var.type = rhs_var.type
                else:
                    # Promote type for cellvar or freevar
                    if (lhs_var.type.is_numeric and rhs_var.type.is_numeric and
                            lhs_var.promotable_type):
                        lhs_var.type = self.promote_types(lhs_var.type,
                                                          rhs_var.type)

        return rhs_node

    #------------------------------------------------------------------------
    # Loops and Control Flow
    #------------------------------------------------------------------------

    def _get_iterator_type(self, node, iterator_type, target_type):
        "Get the type of an iterator Variable"
        if iterator_type.is_iterator:
            base_type = iterator_type.base_type
        elif iterator_type.is_array:
            if iterator_type.ndim > 1:
                slices = (slice(None),) * (iterator_type.ndim - 1)
                base_type = iterator_type.dtype[slices]
                base_type.is_c_contig = iterator_type.is_c_contig
                base_type.is_inner_contig = iterator_type.is_inner_contig
            else:
                base_type = iterator_type.dtype
        elif iterator_type.is_range:
            # base_type = target_type or Py_ssize_t
            base_type = Py_ssize_t
        else:
            raise error.NumbaError(
                node, "Cannot iterate over value of type %s" % (iterator_type,))

        return base_type

    def visit_For(self, node, visit_body=True):
        target = node.target
        #if not isinstance(target, ast.Name):
        #    self.error(node.target,
        #               "Only assignment to target names is supported.")

        node.target = self.visit(node.target)
        node.iter = self.visit(node.iter)
        base_type = self._get_iterator_type(node.iter, node.iter.variable.type,
                                            node.target.variable.type)
        self.assign(node.target, None, rhs_var=Variable(base_type))

        if visit_body:
            self.visitlist(node.body)
        if visit_body and node.orelse:
            self.visitlist(node.orelse)

        return node

    def visit_booltest(self, node):
        if isinstance(node.test, control_flow.ControlBlock):
            node.test.body[0] = nodes.CoercionNode(
                node.test.body[0], minitypes.bool_)
        else:
            node.test = nodes.CoercionNode(node.test, minitypes.bool_)

    def visit_While(self, node):
        self.generic_visit(node)
        self.visit_booltest(node)
        return node

    visit_If = visit_While

    def visit_IfExp(self, node):
        self.generic_visit(node)
        type_ = self.promote(node.body.variable, node.orelse.variable)
        node.variable = Variable(type_)
        node.test = nodes.CoercionNode(node.test, minitypes.bool_)
        node.orelse = nodes.CoercionNode(node.orelse, type_)
        node.body = nodes.CoercionNode(node.body, type_)
        return node

    #------------------------------------------------------------------------
    # Return
    #------------------------------------------------------------------------

    def visit_Return(self, node):
        if node.value is not None:
            # 'return value'
            self.ast.have_return = True
            value = self.visit(node.value)
            type = value.variable.type
            assert type is not None
        else:
            # 'return'
            value = None

        if value is None or type.is_none:
            # When returning None, set the return type to void.
            # That way, we don't have to deal with the PyObject reference.
            if self.return_variable.type is None:
                self.return_variable.type = minitypes.VoidType()
            value = None
        elif self.return_variable.type is None:
            self.return_variable.type = type
        elif self.return_variable.type != type:
            # TODO: in case of unpromotable types, return object?
            if self.given_return_type is None:
                self.return_variable.type = self.promote_types_numeric(
                                        self.return_variable.type, type)

            value = nodes.DeferredCoercionNode(value, self.return_variable)

        node.value = value
        return node

    #------------------------------------------------------------------------
    # 'with' statement
    #------------------------------------------------------------------------

    def visit_With(self, node):
        if (not isinstance(node.context_expr, ast.Name) or
                node.context_expr.id not in ('python', 'nopython')):
            raise error.NumbaError(
                node, "only 'with nopython' and 'with python' is supported "
                      "in with statements")

        if node.context_expr.id == 'nopython':
            node = self.visit(nodes.WithNoPythonNode(
                    body=node.body, lineno=node.lineno,
                    col_offset=node.col_offset))
        else:
            node = self.visit(nodes.WithPythonNode(
                    body=node.body, lineno=node.lineno,
                    col_offset=node.col_offset))

        if (node.body and isinstance(node.body[0], ast.Expr) and
                node.body[0].value == 'WITH_BLOCK'):
            node.body = node.body[1:]

        return node

    #------------------------------------------------------------------------
    # Variable Assignments and References
    #------------------------------------------------------------------------

    def visit_Name(self, node):
        node.name = node.id

        var = self.current_scope.lookup(node.id)
        is_none = var and node.id in ('None', 'True', 'False')
        in_closure_scope = self.closure_scope and node.id in self.closure_scope
        if var and (var.is_local or is_none):
            if isinstance(node.ctx, ast.Param) or is_none:
                variable = self.symtab[node.id]
            else:
                # Local variable
                local_variable = self.symtab[node.id]
                if not local_variable.renameable:
                    variable = local_variable
                else:
                    variable = node.variable
        elif in_closure_scope and not self.is_store(node.ctx):
            # Free variable
            # print node.id, node.ctx, self.ast.name
            closure_var = self.closure_scope[node.id]

            variable = Variable.from_variable(closure_var)
            variable.is_local = False
            variable.is_cellvar = False
            variable.is_freevar = True
            variable.promotable_type = False
            self.symtab[node.id] = variable
        else:
            # Global or builtin
            variable = self.init_global(node.id)

        if variable.type and not variable.type.is_deferred:
            if variable.type.is_global: # or variable.type.is_module:
                # TODO: look up globals in dict at call time
                obj = self.func_globals[node.name]
                if not self.function_cache.is_registered(obj):
                    type = self.context.typemapper.from_python(obj)
                    return nodes.const(obj, type)
            elif variable.type.is_builtin:
                # Rewrite builtin-ins later on, give other code the chance
                # to handle them first
                pass

        node.variable = variable
        if variable.type and variable.type.is_unresolved:
            variable.type = variable.type.resolve()
        return node

    #------------------------------------------------------------------------
    # Binary and Unary operations
    #------------------------------------------------------------------------

    def visit_BoolOp(self, node):
        "and/or expression"
        # NOTE: BoolOp.values can have as many items as possible.
        #       Only meta is doing 2 items.
        # if len(node.values) != 2:
        #     raise AssertionError
        assert node.values >= 2
        node.values = self.visitlist(node.values)
        node.values[:] = nodes.CoercionNode.coerce(node.values, minitypes.bool_)
        node.variable = Variable(minitypes.bool_)
        return node

    def visit_BinOp(self, node):
        # TODO: handle floor devision
        node.left = self.visit(node.left)
        node.right = self.visit(node.right)

        if isinstance(node.op, ast.Pow):
            node = self.pow(node.left, node.right)
            return self.visit(node)

        v1, v2 = node.left.variable, node.right.variable
        promotion_type = self.promote(v1, v2)
        if not (v1.type.is_array and v2.type.is_array):
            # Don't coerce arrays to lesser or higher dimensionality
            # Broadcasting transforms should take care of this
            node.left, node.right = nodes.CoercionNode.coerce(
                                [node.left, node.right], promotion_type)

        node.variable = Variable(promotion_type)
        if isinstance(node.op, ast.FloorDiv):
            dst_type = self.promote(node.left.variable, node.right.variable)
            if dst_type.is_float or dst_type.is_int:
                node.op = ast.Div()
                node = nodes.CoercionNode(node, long_)
                node = nodes.CoercionNode(node, dst_type)

        return node

    def visit_UnaryOp(self, node):
        node.operand = self.visit(node.operand)
        if isinstance(node.op, ast.Not):
            node.operand = nodes.CoercionNode(node.operand, minitypes.bool_)
            node.variable = Variable(minitypes.bool_)
        else:
            node.variable = Variable(node.operand.variable.type)
        return node

    def visit_Compare(self, node):
        self.generic_visit(node)
        lhs = node.left
        comparators = node.comparators
        types = [lhs.variable.type] + [c.variable.type for c in comparators]
        if len(set(types))!=1:
            type = reduce(self.context.promote_types, types)
            node.left = nodes.CoercionNode(lhs, type)
            node.comparators = [nodes.CoercionNode(c, type)
                                for c in comparators]
        node.variable = Variable(minitypes.bool_)
        return node

    #------------------------------------------------------------------------
    # Indexing and Slicing
    #------------------------------------------------------------------------

    def _handle_struct_index(self, node, value_type):
        slice_type = node.slice.variable.type

        if not isinstance(node.slice, ast.Index) or not (
                slice_type.is_int or slice_type.is_c_string):
            raise error.NumbaError(node.slice,
                                   "Struct index must be a single string "
                                   "or integer")

        if not isinstance(node.slice.value, nodes.ConstNode):
            raise error.NumbaError(node.slice,
                                   "Struct index must be constant")

        field_idx = node.slice.value.pyval
        if slice_type.is_int:
            if field_idx > len(value_type.fields):
                raise error.NumbaError(node.slice,
                                       "Struct field index too large")

            field_name, field_type = value_type.fields[field_idx]
        else:
            field_name = field_idx

        return ast.Attribute(value=node.value, attr=field_name, ctx=node.ctx)

    def assert_index(self, type, node):
        if type.is_unresolved:
            type.make_assertion('is_int', node, "Expected an integer")
        elif not type.is_int:
            self.error(node, "Excepted an integer")

    def get_resolved_type(self, type):
        if type.is_unresolved:
            type.simplify()
            type = type.resolve()
            if type.is_promotion and len(type.types) == 2:
                type1, type2 = type.types
                if type1.is_deferred and type2.is_deferred:
                    return type
                elif type1.is_deferred:
                    return type2, type1
                elif type2.is_deferred:
                    return type1, type2
                else:
                    return None, type
        else:
            return type, None

    def create_deferred(self, node, deferred_cls):
        variable = Variable(None)
        deferred_type = deferred_cls(variable, self, node)
        variable.type = deferred_type
        node.variable = variable
        return deferred_type

    def visit_Subscript(self, node, visitchildren=True):
        if visitchildren:
            node.value = self.visit(node.value)
            node.slice = self.visit(node.slice)

        value = node.value
        value_type = node.value.variable.type
        deferred_type = self.create_deferred(node, numba_types.DeferredIndexType)
        if value_type and value_type.is_unresolved:
            deferred_type.dependences.append(node.value)
            deferred_type.update()
            return node

        slice_variable = node.slice.variable
        slice_type = slice_variable.type
        if value_type.is_array:
            # Handle array indexing
            if (slice_type.is_tuple and
                    isinstance(node.slice, ast.Index)):
                node.slice = node.slice.value

            slices = None
            if (isinstance(node.slice, ast.Index) or
                    slice_type.is_ellipsis or slice_type.is_slice):
                slices = [node.slice]
            elif isinstance(node.slice, ast.ExtSlice):
                slices = list(node.slice.dims)
            elif isinstance(node.slice, ast.Tuple):
                slices = list(node.slice.elts)

            if slices is None:
                if slice_type.is_tuple:
                    # result_type = value_type[slice_type.size:]
                    # TODO: use slice_variable.constant_value if available
                    result_type = minitypes.object_
                else:
                    result_type = minitypes.object_
            elif any(slice_node.variable.type.is_unresolved for slice_node in slices):
                for slice_node in slices:
                    if slice_type.variable.type.is_unresolved:
                        deferred_type.dependences.append(slice_node)

                deferred_type.update()
                result_type = deferred_type
            else:
                result_type, node.value = self._unellipsify(
                                    node.value, slices, node)

        elif value_type.is_carray:
            # Handle C array indexing
            if (not slice_variable.type.is_int and not
                    slice_variable.type.is_unresolved):
                self.error(node.slice, "Can only index with an int")
            if not isinstance(node.slice, ast.Index):
                self.error(node.slice, "Expected index")

            # node.slice = node.slice.value
            result_type = value_type.base_type

        elif value_type.is_struct:
            node = self._handle_struct_index(node, value_type)
            return self.visit(node)

        elif value_type.is_pointer:
            self.assert_index(slice_variable.type, node.slice)
            result_type = value_type.base_type

        elif value_type.is_object:
            result_type = object_

        elif value_type.is_c_string:
            # Handle string indexing
            if slice_type.is_int:
                result_type = char
            elif slice_type.is_slice:
                result_type = c_string_type
            elif slice_type.is_unresolved:
                deferred_type.dependences.append(node.slice)
                deferred_type.update()
                result_type = deferred_type
            else:
                # TODO: check for insanity
                node.value = nodes.CoercionNode(node.value, object_)
                node.slice = nodes.CoercionNode(node.slice, object_)
                result_type = object_

        else:
            op = ('sliced', 'indexed')[slice_variable.type.is_int]
            raise error.NumbaError(node, "object of type %s cannot be %s" %
                                                            (value_type, op))

        node.variable.type = result_type
        return node

    def visit_Index(self, node):
        "Normal index"
        node.value = self.visit(node.value)
        variable = node.value.variable
        type = variable.type
        if (type.is_object and variable.is_constant and
                variable.constant_value is None):
            type = numba_types.NewAxisType()

        node.variable = Variable(type)
        return node

    def visit_Ellipsis(self, node):
        return nodes.ConstNode(Ellipsis, numba_types.EllipsisType())

    def visit_Slice(self, node):
        self.generic_visit(node)
        type = numba_types.SliceType()

        is_constant = False
        const = None

        values = [node.lower, node.upper, node.step]
        constants = []
        for value in values:
            if value is None:
                constants.append(None)
            elif value.variable.is_constant:
                constants.append(value.variable.constant_value)
            else:
                break
        else:
            is_constant = True
            const = slice(*constants)

        node.variable = Variable(type, is_constant=is_constant,
                                 constant_value=const)
        return node

    def visit_ExtSlice(self, node):
        self.generic_visit(node)
        node.variable = Variable(minitypes.object_)
        return node

    #------------------------------------------------------------------------
    # Constants
    #------------------------------------------------------------------------

    def visit_Num(self, node):
        return nodes.ConstNode(node.n)

    def visit_Str(self, node):
        return nodes.ConstNode(node.s)

    def visit_long(self, value):

        return nodes.ConstNode(value, long_)

    def _get_constants(self, constants):
        items = []
        constant_value = None
        for i, item_node in enumerate(constants):
            # long constants like 5L are direct values, not Nums!
            if isinstance(item_node, long):
                constants[i] = nodes.ConstNode(item_node, long_)
                items.append(item_node)
            elif item_node.variable.is_constant:
                items.append(item_node.variable.constant_value)
            else:
                return None
        return items

    def _get_constant_list(self, node):
        if not isinstance(node.ctx, ast.Load):
            return None

        return self._get_constants(node.elts)

    def visit_Tuple(self, node):
        self.visitlist(node.elts)
        constant_value = self._get_constant_list(node)
        if constant_value is not None:
            constant_value = tuple(constant_value)
        type = numba_types.TupleType(size=len(node.elts))
        node.variable = Variable(type, is_constant=constant_value is not None,
                                 constant_value=constant_value)
        return node

    def visit_List(self, node):
        node.elts = self.visitlist(node.elts)
        constant_value = self._get_constant_list(node)
        type = numba_types.ListType(size=len(node.elts))
        node.variable = Variable(type, is_constant=constant_value is not None,
                                 constant_value=constant_value)
        return node

    def visit_Dict(self, node):
        self.generic_visit(node)
        constant_keys = self._get_constants(node.keys)
        constant_values = self._get_constants(node.values)
        type = numba_types.DictType(size=len(node.keys))
        if constant_keys and constant_values:
            variable = Variable(type, is_constant=True,
                                constant_value=dict(zip(constant_keys,
                                                        constant_values)))
        else:
            variable = Variable(type)

        node.variable = variable
        return node

    #------------------------------------------------------------------------
    # Function and Method Calls
    #------------------------------------------------------------------------

    def _resolve_function(self, func_type, func_name):
        func = None

        if func_type.is_builtin:
            func = getattr(builtins, func_name)
        elif func_type.is_global:
            func = self.func.__globals__[func_name]
        elif func_type.is_module_attribute:
            func = getattr(func_type.module, func_type.attr)

        return func

    def _create_deferred_call(self, arg_types, call_node):
        "Set the statement as uninferable for now"
        deferred_type = self.create_deferred(call_node,
                                             numba_types.DeferredCallType)
        for arg, arg_type in zip(call_node.args, arg_types):
            if arg_type.is_unresolved:
                deferred_type.dependences.append(arg)

        deferred_type.update()
        return call_node

    def _resolve_external_call(self, call_node, func_type, py_func, arg_types):
        """
        Resolve a call to a function. If we know about the function,
        generate a native call, otherwise go through PyObject_Call().
        """
<<<<<<< HEAD
        flags = None # FIXME: Stub.
        if any(arg_type.is_unresolved for arg_type in arg_types) and not func_type == object_:
            result = self.function_cache.get_function(py_func, arg_types, 
                                                      flags)
=======
        if __debug__ and logger.getEffectiveLevel() < logging.DEBUG:
            logger.debug('func_type = %r, py_func = %r, call_node = %s' %
                         (func_type, py_func, utils.pformat_ast(call_node)))
        if (any(arg_type.is_unresolved for arg_type in arg_types) and
                not func_type == object_):
            result = self.function_cache.get_function(py_func, arg_types)
>>>>>>> cc93f2b1
            if result is not None:
                signature, llvm_func, py_func = result
            else:
                return self._create_deferred_call(arg_types, call_node)
        else:
            signature, llvm_func, py_func = \
                    self.function_cache.compile_function(py_func, arg_types)

        if llvm_func is not None:
            new_node = nodes.NativeCallNode(signature, call_node.args,
                                            llvm_func, py_func)
        elif not call_node.keywords and self._is_math_function(
                                        call_node.args, py_func):
            new_node = self._resolve_math_call(call_node, py_func)
        else:
            assert arg_types is not None
            signature = self.function_cache.get_signature(arg_types)
            new_node = nodes.ObjectCallNode(signature, call_node.func,
                                            call_node.args, call_node.keywords,
                                            py_func)

        if not func_type.is_object:
            raise error.NumbaError(
                call_node, "Cannot call object of type %s" % (func_type,))

        if new_node.type.is_object:
            new_node = self._resolve_return_type(func_type, new_node, call_node)

        return new_node

    def _resolve_method_calls(self, func_type, new_node, node):
        "Resolve special method calls"
        if ((func_type.base_type.is_complex or
             func_type.base_type.is_float) and
            func_type.attr_name == 'conjugate'):
            assert isinstance(node.func, ast.Attribute)
            if node.args or node.keywords:
                raise error.NumbaError(
                        "conjugate method of complex number does not "
                        "take arguments")
            if func_type.base_type.is_float:
                return node.func.value

            new_node = nodes.ComplexConjugateNode(node.func.value)
            new_node.variable = Variable(func_type.base_type)

        return new_node

    def _infer_complex_math(self, func_type, new_node, node, result_type):
        "Infer types for cmath.somefunc()"
        # Check for cmath.{sqrt,sin,etc}
        args = [nodes.const(1.0, float_)]
        is_math = self._is_math_function(args, func_type.value)
        if len(node.args) == 1 and is_math:
            new_node = nodes.CoercionNode(new_node, complex128)
            result_type = complex128

        return new_node, result_type

    def _resolve_return_type(self, func_type, new_node, node):
        """
        We are performing a call through PyObject_Call, but we may be able
        to infer a more specific return value than 'object'.
        """
        result_type = None
        is_numpy = func_type.is_numpy_attribute
        if is_numpy:
            result_type = self._resolve_numpy_call(func_type, node)

        if ((func_type.is_module_attribute and func_type.module is cmath) or
            (result_type is None and is_numpy)):
            new_node, result_type = self._infer_complex_math(
                                func_type, new_node , node, result_type)

        if result_type is None:
            result_type = object_

        new_node.variable = Variable(result_type)
        return new_node

    def _parse_signature(self, node, func_type):
        types = []
        for arg in node.args:
            if not arg.variable.type.is_cast:
                self.error(arg, "Expected a numba type")
            else:
                types.append(arg.variable.type)

        signature = func_type.dst_type(*types)
        new_node = nodes.const(signature, numba_types.CastType(signature))
        return new_node

    def visit_Call(self, node, visitchildren=True):
        if node.starargs or node.kwargs:
            raise error.NumbaError("star or keyword arguments not implemented")

        if self.visitchildren:
            node.func = self.visit(node.func)
            self.visitlist(node.args)
            self.visitlist(node.keywords)

        func_variable = node.func.variable
        func_type = func_variable.type

        func = self._resolve_function(func_type, func_variable.name)

        # TODO: Resolve variable types based on how they are used as arguments
        # TODO: in calls with known signatures
        new_node = None
        if func_type.is_builtin:
            # Call to Python built-in function
            node.variable = Variable(object_)
            new_node = self._resolve_builtin_call(node, func)
            if new_node is None:
                new_node = node
        elif func_type.is_function:
            # Native function call
            no_keywords(node)
            new_node = nodes.NativeFunctionCallNode(
                            func_variable.type, node.func, node.args,
                            skip_self=True)
        elif func_type.is_method:
            # Call to special object method
            no_keywords(node)
            new_node = self._resolve_method_calls(func_type, new_node, node)

        elif func_type.is_closure:
            # Call to closure/inner function
            return nodes.ClosureCallNode(func_type, node)

        elif func_type.is_ctypes_function:
            # Call to ctypes function
            no_keywords(node)
            new_node = nodes.CTypesCallNode(
                    func_type.signature, node.args, func_type,
                    py_func=func_type.ctypes_func)

        elif func_type.is_cast:
            # Call of a numba type
            # 1) double(value) -> cast value to double
            # 2) double() or double(object_, double), ->
            #       this specifies a function signature
            no_keywords(node)
            if len(node.args) != 1 or node.args[0].variable.type.is_cast:
                new_node = self._parse_signature(node, func_type)
            else:
                new_node = nodes.CoercionNode(node.args[0], func_type.dst_type,
                                              name="cast")

        if new_node is None:
            # All other type of calls:
            # 1) call to compiled/autojitting numba function
            # 2) call to some math or numpy math function (np.sin, etc)
            # 3) call to special numpy functions (np.empty, etc)
            # 4) generic call using PyObject_Call
            arg_types = [a.variable.type for a in node.args]
            new_node = self._resolve_external_call(node, func_type, func, arg_types)

        return new_node

    #------------------------------------------------------------------------
    # Attributes
    #------------------------------------------------------------------------

    def _resolve_module_attribute(self, node, type):
        "Resolve attributes of the numpy module or a submodule"
        attribute = getattr(type.module, node.attr)

        result_type = None
        if attribute is numpy.newaxis:
            result_type = numba_types.NewAxisType()
        elif attribute is numba.NULL:
            return numba_types.null_type
        elif type.is_numpy_module or type.is_numpy_attribute:
            result_type = numba_types.NumpyAttributeType(module=type.module,
                                                         attr=node.attr)
        elif type.is_numba_module:
            result_type = self.context.typemapper.from_python(attribute)
            if result_type == object_:
                result_type = None

        if result_type is None:
            result_type = numba_types.ModuleAttributeType(module=type.module,
                                                          attr=node.attr)

        return result_type

    def _resolve_ndarray_attribute(self, array_node, array_attr):
        "Resolve attributes of numpy arrays"
        return

    def is_store(self, ctx):
        return isinstance(ctx, ast.Store)

    def _resolve_extension_attribute(self, node, type):
        if node.attr in type.methoddict:
            return nodes.ExtensionMethod(node.value, node.attr)
        if node.attr not in type.symtab:
            if type.is_resolved or not self.is_store(node.ctx):
                raise error.NumbaError(
                    node, "Cannot access attribute %s of type %s" % (
                                                node.attr, type.name))

            # Create entry in type's symbol table, resolve the actual type
            # in the parent Assign node
            type.symtab[node.attr] = Variable(None)

        return nodes.ExtTypeAttribute(node.value, node.attr, node.ctx, type)

    def _resolve_struct_attribute(self, node, type):
        if not node.attr in type.fielddict:
            raise error.NumbaError(
                    node, "Struct %s has no field %r" % (type, node.attr))

        if isinstance(node.ctx, ast.Store):
            if not isinstance(node.value, (ast.Name, ast.Subscript,
                                           nodes.StructVariable)):
                raise error.NumbaError(
                        node, "Can only assign to struct attributes of "
                              "variables or array indices")
            node.value.ctx = ast.Store()

        return nodes.StructAttribute(node.value, node.attr, node.ctx,
                                     node.value.variable.type)

    def _resolve_complex_attribute(self, node, type):
        # TODO: make conplex a struct type
        if node.attr in ('real', 'imag'):
            if self.is_store(node.ctx):
                raise TypeError("Cannot assign to the %s attribute of "
                                "complex numbers" % node.attr)
            result_type = type.base_type
        else:
            raise AttributeError("'%s' of complex type" % node.attr)

        return result_type

    def visit_Attribute(self, node):
        node.value = self.visit(node.value)
        type = node.value.variable.type
        if node.attr == 'conjugate' and (type.is_complex or type.is_float):
            result_type = numba_types.MethodType(type, 'conjugate')
        elif type.is_complex:
            result_type = self._resolve_complex_attribute(node, type)
        elif type.is_struct:
            return self._resolve_struct_attribute(node, type)
        elif type.is_module and hasattr(type.module, node.attr):
            result_type = self._resolve_module_attribute(node, type)
        elif type.is_array and node.attr in ('data', 'shape', 'strides', 'ndim'):
            # handle shape/strides/ndim etc
            return nodes.ArrayAttributeNode(node.attr, node.value)
        elif type.is_extension:
            return self._resolve_extension_attribute(node, type)
        else:
            # use PyObject_GetAttrString
            node.value = nodes.CoercionNode(node.value, object_)
            result_type = object_

        node.variable = Variable(result_type)
        node.type = result_type
        return node

    def visit_ClosureScopeLoadNode(self, node):
        return node

    def visit_FuncDefExprNode(self, node):
        return self.visit(node.func_def)

    #
    ### Unsupported nodes
    #

    def visit_Global(self, node):
        raise error.NumbaError(node, "Global keyword")


class TypeSettingVisitor(visitors.NumbaTransformer):
    """
    Set node.type for all AST nodes after type inference from node.variable.
    Allows for deferred coercions (may be removed in the future).
    """

    def visit_FunctionDef(self, node):
        self.generic_visit(node)
        if node.flow:
            for block in node.flow.blocks:
                for phi in block.phi_nodes:
                    self.handle_phi(phi)

        rettype = self.func_signature.return_type
        if rettype.is_unresolved:
            rettype = rettype.resolve()
            assert not rettype.is_unresolved
            self.func_signature.return_type = rettype

        return node

    def resolve(self, variable):
        """
        Resolve any resolved types, and resolve any final disconnected
        type graphs that haven't been simplified. This can be the case if
        the type of a variable does not depend on the type of a sub-expression
        which may be unresolved, e.g.:

            y = 0
            for i in range(...):
                x = int(y + 4)  # y is unresolved here, so we have
                                # promote(deferred(y), int)
                y += 1
        """
        if variable.type.is_unresolved:
            variable.type = variable.type.resolve()
            if variable.type.is_unresolved:
                variable.type = numba_types.resolve_var(variable)
            assert not variable.type.is_unresolved

    def visit(self, node):
        if hasattr(node, 'variable'):
            self.resolve(node.variable)
            node.type = node.variable.type
        return super(TypeSettingVisitor, self).visit(node)

    def handle_phi(self, node):
        for incoming_var in node.incoming:
            self.resolve(incoming_var)
        self.resolve(node.variable)
        node.type = node.variable.type
        return node

    def visit_Name(self, node):
        return node

    def visit_ExtSlice(self, node):
        self.generic_visit(node)
        types = [n.type for n in node.dims]
        if all(type.is_int for type in types):
            node.type = reduce(self.context.promote_types, types)
        else:
            node.type = object_

        return node

    def visit_DeferredCoercionNode(self, node):
        "Resolve deferred coercions"
        self.generic_visit(node)
        return nodes.CoercionNode(node.node, node.variable.type)<|MERGE_RESOLUTION|>--- conflicted
+++ resolved
@@ -1413,19 +1413,14 @@
         Resolve a call to a function. If we know about the function,
         generate a native call, otherwise go through PyObject_Call().
         """
-<<<<<<< HEAD
-        flags = None # FIXME: Stub.
-        if any(arg_type.is_unresolved for arg_type in arg_types) and not func_type == object_:
-            result = self.function_cache.get_function(py_func, arg_types, 
-                                                      flags)
-=======
         if __debug__ and logger.getEffectiveLevel() < logging.DEBUG:
             logger.debug('func_type = %r, py_func = %r, call_node = %s' %
                          (func_type, py_func, utils.pformat_ast(call_node)))
+        flags = None # FIXME: Stub.
         if (any(arg_type.is_unresolved for arg_type in arg_types) and
                 not func_type == object_):
-            result = self.function_cache.get_function(py_func, arg_types)
->>>>>>> cc93f2b1
+            result = self.function_cache.get_function(py_func, arg_types,
+                                                      flags)
             if result is not None:
                 signature, llvm_func, py_func = result
             else:
