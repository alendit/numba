--- conflicted
+++ resolved
@@ -180,7 +180,6 @@
     return compile_function('comparison_usecase', code, globals())
 
 
-<<<<<<< HEAD
 def noop(x):
     pass
 
@@ -248,7 +247,6 @@
     return sa is sb
 
 
-=======
 def unique_usecase(src):
     seen = set()
     res = []
@@ -259,7 +257,6 @@
     return res
 
 
->>>>>>> 3afc1f33
 needs_set_literals = unittest.skipIf(sys.version_info < (2, 7),
                                      "set literals unavailable before Python 2.7")
 
@@ -619,7 +616,6 @@
         return list(zip(b, c, d))
 
 
-<<<<<<< HEAD
 class TestUnboxing(BaseTest):
     """
     Test unboxing of Python sets into native Numba sets.
@@ -754,7 +750,8 @@
         ids = [id(x) for x in s]
         cfunc(s)
         self.assertEqual([id(x) for x in s], ids)
-=======
+
+
 class TestExamples(BaseTest):
     """
     Examples of using sets.
@@ -767,7 +764,6 @@
 
         check(self.duplicates_array(200))
         check(self.sparse_array(200))
->>>>>>> 3afc1f33
 
 
 if __name__ == '__main__':
