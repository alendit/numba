from __future__ import print_function, division, absolute_import
<<<<<<< HEAD
import os, sys, subprocess
=======
import itertools
import numpy as np
>>>>>>> 66ab6e05
from numba import unittest_support as unittest
from numba.compiler import compile_isolated
from numba import types, typeinfer
from numba import typing


class TestArgRetCasting(unittest.TestCase):
    def test_arg_ret_casting(self):
        def foo(x):
            return x

        args = (types.int32,)
        return_type = types.float32
        cres = compile_isolated(foo, args, return_type)
        self.assertTrue(isinstance(cres.entry_point(123), float))
        self.assertEqual(cres.signature.args, args)
        self.assertEqual(cres.signature.return_type, return_type)

    def test_arg_ret_mismatch(self):
        def foo(x):
            return x

        args = (types.Array(types.int32, 1, 'C'),)
        return_type = types.float32
        try:
            cres = compile_isolated(foo, args, return_type)
        except typeinfer.TypingError as e:
            print("Exception raised:", e)
        else:
            self.fail("Should complain about array casting to float32")


class TestTupleUnify(unittest.TestCase):
    def test_int_tuple_unify(self):
        """
        Test issue #493
        """

        def foo(an_int32, an_int64):
            a = an_int32, an_int32
            while True:  # infinite loop
                a = an_int32, an_int64
            return a

        args = (types.int32, types.int64)
        # Check if compilation is successful
        cres = compile_isolated(foo, args)


<<<<<<< HEAD
class TestBranchUnify(unittest.TestCase):
    @staticmethod
    def _actually_test_branch_unify():
        def f(a):
            res = 0.
            for i in range(len(a)):
                res += a[i]
            return res
        args = (types.complex128[:],)
        cres = compile_isolated(f, args)
        sys.exit(0)
    
    def test_branch_unify(self):
        """
        Test issue #599
        """
        env = os.environ.copy()
        for seedval in (1, 2, 1024):
            env['PYTHONHASHSEED'] = str(seedval)
            subproc = subprocess.Popen(
                ['python', '-c', 'import test_typeinfer as test_mod\n' +
                 'test_mod.TestBranchUnify._actually_test_branch_unify()'],
                env=env)
            subproc.wait()
            self.assertEqual(subproc.returncode, 0, 'Child process failed.')

=======
class TestUnify(unittest.TestCase):
    def test_complex_unify_issue599(self):
        def pyfunc(a):
            res = 0.0
            for i in range(len(a)):
                res += a[i]
            return res

        arg = np.array([1.0j])
        argtys = [types.Array(types.complex128, 1, 'C')]
        cres = compile_isolated(pyfunc, argtys)
        cfunc = cres.entry_point
        self.assertEqual(cfunc(arg), pyfunc(arg))

    def test_unify_pair(self):
        ctx = typing.Context()
        for tys in itertools.combinations(types.number_domain, 2):
            res = [ctx.unify_types(*comb)
                   for comb in itertools.permutations(tys)]
            self.assertTrue(all(res[0] == other for other in res[1:]))

        for tys in itertools.combinations(types.number_domain, 3):
            print(tys)
            res = []
            for comb in itertools.permutations(tys):
                unified = ctx.unify_types(*comb)
                print(comb, '->', unified)
                res.append(unified)
            print(res)
            self.assertTrue(all(res[0] == other for other in res[1:]))
>>>>>>> 66ab6e05

if __name__ == '__main__':
    unittest.main()<|MERGE_RESOLUTION|>--- conflicted
+++ resolved
@@ -1,10 +1,7 @@
 from __future__ import print_function, division, absolute_import
-<<<<<<< HEAD
 import os, sys, subprocess
-=======
 import itertools
 import numpy as np
->>>>>>> 66ab6e05
 from numba import unittest_support as unittest
 from numba.compiler import compile_isolated
 from numba import types, typeinfer
@@ -54,47 +51,38 @@
         cres = compile_isolated(foo, args)
 
 
-<<<<<<< HEAD
-class TestBranchUnify(unittest.TestCase):
+class TestUnify(unittest.TestCase):
     @staticmethod
-    def _actually_test_branch_unify():
-        def f(a):
-            res = 0.
+    def _actually_test_complex_unify():
+        def pyfunc(a):
+            res = 0.0
             for i in range(len(a)):
                 res += a[i]
             return res
-        args = (types.complex128[:],)
-        cres = compile_isolated(f, args)
-        sys.exit(0)
-    
-    def test_branch_unify(self):
+
+        argtys = [types.Array(types.complex128, 1, 'C')]
+        cres = compile_isolated(pyfunc, argtys)
+        return (pyfunc, cres)
+
+    def test_complex_unify_issue599(self):
+        pyfunc, cres = self._actually_test_complex_unify()
+        arg = np.array([1.0j])
+        cfunc = cres.entry_point
+        self.assertEqual(cfunc(arg), pyfunc(arg))
+
+    def test_complex_unify_issue599_multihash(self):
         """
-        Test issue #599
+        Test issue #599 for multiple values of PYTHONHASHSEED.
         """
         env = os.environ.copy()
         for seedval in (1, 2, 1024):
             env['PYTHONHASHSEED'] = str(seedval)
             subproc = subprocess.Popen(
                 ['python', '-c', 'import test_typeinfer as test_mod\n' +
-                 'test_mod.TestBranchUnify._actually_test_branch_unify()'],
+                 'test_mod.TestUnify._actually_test_branch_unify()'],
                 env=env)
             subproc.wait()
             self.assertEqual(subproc.returncode, 0, 'Child process failed.')
-
-=======
-class TestUnify(unittest.TestCase):
-    def test_complex_unify_issue599(self):
-        def pyfunc(a):
-            res = 0.0
-            for i in range(len(a)):
-                res += a[i]
-            return res
-
-        arg = np.array([1.0j])
-        argtys = [types.Array(types.complex128, 1, 'C')]
-        cres = compile_isolated(pyfunc, argtys)
-        cfunc = cres.entry_point
-        self.assertEqual(cfunc(arg), pyfunc(arg))
 
     def test_unify_pair(self):
         ctx = typing.Context()
@@ -112,7 +100,7 @@
                 res.append(unified)
             print(res)
             self.assertTrue(all(res[0] == other for other in res[1:]))
->>>>>>> 66ab6e05
+
 
 if __name__ == '__main__':
     unittest.main()