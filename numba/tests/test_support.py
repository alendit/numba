# -*- coding: utf-8 -*-
from __future__ import print_function, division, absolute_import

import os
import sys
import types
import StringIO
import unittest
import functools

from nose.tools import nottest
import nose.plugins.skip
import numba
from numba import *
from . import doctest_support

jit_ = jit

if numba.PY3:
    import re
    def rewrite_doc(doc):
        doc = re.sub(r'(\d+)L', r'\1', doc)
        doc = re.sub(r'([^\.])NumbaError', r'\1numba.error.NumbaError', doc)
        doc = re.sub(r'([^\.])InvalidTemplateError', r'\1numba.error.InvalidTemplateError', doc)
        doc = re.sub(r'([^\.])UnpromotableTypeError', r'\1numba.minivect.minierror.UnpromotableTypeError', doc)
        return doc
    def autojit_py3doc(*args, **kwargs):
        if kwargs:
            def _inner(fun):
                fun.__doc__ = rewrite_doc(fun.__doc__)
                return autojit(*args, **kwargs)(fun)
            return _inner
        else:
            fun = args[0]
            fun.__doc__ = rewrite_doc(fun.__doc__)
            return autojit(fun)
else:
    def rewrite_doc(doc):
        return doc
    autojit_py3doc = autojit

class ASTTestCase(unittest.TestCase):
    jit = staticmethod(lambda *args, **kw: jit_(*args, **dict(kw, backend='ast')))
    backend = 'ast'
    autojit = staticmethod(autojit(backend=backend))

#------------------------------------------------------------------------
# Support for unittest in < py2.7
#------------------------------------------------------------------------

have_unit_skip = sys.version_info[:2] > (2, 6)

if have_unit_skip:
    from unittest import SkipTest
else:
    class SkipTest(Exception):
        "Skip a test in < py27"

@nottest
def skip_test(reason):
    if have_unit_skip:
        raise SkipTest(reason)
    else:
        print("Skipping: " + reason, file=sys.stderr)

def skip_if(should_skip, message):
    def decorator(func):
        def wrapper(*args, **kwargs):
            if should_skip:
                skip_test(message)
            else:
                return func(*args, **kwargs)
        return wrapper
    return decorator

def skip_unless(should_skip, message):
    return skip_if(not should_skip, message)

def skip(message):
    return skip_if(True, message)

def checkSkipFlag(reason):
    def _checkSkipFlag(fn):
        @nottest
        def _checkSkipWrapper(self, *args, **kws):
            skip_test(reason)
        return _checkSkipWrapper
    return _checkSkipFlag

#------------------------------------------------------------------------
# Test running
#------------------------------------------------------------------------

def main():
    import sys, logging
    if '-d' in sys.argv:
        logging.getLogger().setLevel(logging.DEBUG)
        sys.argv.remove('-d')
    if '-D' in sys.argv:
        logging.getLogger().setLevel(logging.NOTSET)
        sys.argv.remove('-D')
    unittest.main()

class StdoutReplacer(object):
    def __enter__(self, *args):
        self.out = sys.stdout
        sys.stdout = StringIO.StringIO()
        return sys.stdout

    def __exit__(self, *args):
        sys.stdout = self.out


def fix_module_doctest_py3(module):
    """
    Rewrite docs for python 3
    """
    if not numba.PY3:
        return
    if module.__doc__:
        try:
            module.__doc__ = rewrite_doc(module.__doc__)
        except:
            pass
    for name in dir(module):
        if name.startswith('__'):
            continue
        value = getattr(module, name)
        try:
            value.__doc__ = rewrite_doc(value.__doc__)
        except:
            pass

def testmod(module=None, runit=False):
    """
    Tests a doctest modules with numba functions. When run in nosetests, only
    populates module.__test__, when run as main, runs the doctests.
    """
    if module is None:
        mod_globals = sys._getframe(1).f_globals
        modname = mod_globals['__name__']
        module = __import__(modname)
        # module = types.ModuleType(modname)
        # vars(module).update(mod_globals)
    else:
        modname = module.__name__

<<<<<<< HEAD
    doctest_support.testmod(module, run_doctests=runit or modname == '__main__')

#------------------------------------------------------------------------
# Test Parametrization
#------------------------------------------------------------------------

def parametrize(*parameters):
    """
    @parametrize('foo', 'bar')
    def test_func(foo_or_bar):
        print foo_or_bar # prints 'foo' or 'bar'

    Generates a unittest TestCase in the function's global scope named
    'test_func_testcase' with parametrized test methods.

    ':return: The original function
    """
    def decorator(func):
        class TestCase(unittest.TestCase):
            pass

        TestCase.__name__ = func.__name__

        for i, parameter in enumerate(parameters):
            name = '%s_%d' % (func.__name__, i)

            def testfunc(self, parameter=parameter):
                return func(parameter)

            testfunc.__name__ = name
            if func.__doc__:
                testfunc.__doc__ = func.__doc__.replace(func.__name__, name)

            # func.func_globals[name] = unittest.FunctionTestCase(testfunc)
            setattr(TestCase, name, testfunc)


        func.func_globals[func.__name__ + '_testcase'] = TestCase
        return func

    return decorator
=======
    fix_module_doctest_py3(module)
    doctest_support.testmod(module, run_doctests=runit or modname == '__main__')
>>>>>>> 6e1fbd3c
<|MERGE_RESOLUTION|>--- conflicted
+++ resolved
@@ -145,7 +145,7 @@
     else:
         modname = module.__name__
 
-<<<<<<< HEAD
+    fix_module_doctest_py3(module)
     doctest_support.testmod(module, run_doctests=runit or modname == '__main__')
 
 #------------------------------------------------------------------------
@@ -186,8 +186,4 @@
         func.func_globals[func.__name__ + '_testcase'] = TestCase
         return func
 
-    return decorator
-=======
-    fix_module_doctest_py3(module)
-    doctest_support.testmod(module, run_doctests=runit or modname == '__main__')
->>>>>>> 6e1fbd3c
+    return decorator