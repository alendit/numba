--- conflicted
+++ resolved
@@ -1189,7 +1189,6 @@
         self.assertEqual(countArrayAllocs(test_impl, (types.intp,)), 1)
 
     @skip_unsupported
-<<<<<<< HEAD
     def test_one_d_array_reduction(self):
         def test_impl(n):
             result = np.zeros(1, np.int_)
@@ -1242,7 +1241,8 @@
             return result1
 
         self.check(test_impl, 100)
-=======
+
+    @skip_unsupported
     def test_preparfor_canonicalize_kws(self):
         # test canonicalize_array_math typing for calls with kw args
         def test_impl(A):
@@ -1252,7 +1252,6 @@
         A = np.arange(n)
         self.check(test_impl, A)
 
->>>>>>> 9b33d8cf
 
 class TestPrangeBase(TestParforsBase):
 
