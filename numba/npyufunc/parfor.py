from __future__ import print_function, division, absolute_import

import ast
from collections import defaultdict, OrderedDict
import sys
import copy
import numpy as np

import llvmlite.llvmpy.core as lc
import llvmlite.ir.values as liv

import numba
from .. import compiler, ir, types, six, cgutils, sigutils, lowering, parfor
from numba.ir_utils import (add_offset_to_labels, replace_var_names,
                            remove_dels, legalize_names, mk_unique_var,
                            rename_labels, get_name_var_table, visit_vars_inner,
                            get_definition, guard, find_callname,
                            get_call_table, is_pure,
                            get_unused_var_name, find_potential_aliases)
from numba.analysis import (compute_use_defs, compute_live_map,
                            compute_dead_maps, compute_cfg_from_blocks)
from ..typing import signature
from numba import config
from numba.targets.cpu import ParallelOptions
from numba.six import exec_


def _lower_parfor_parallel(lowerer, parfor):
    """Lowerer that handles LLVM code generation for parfor.
    This function lowers a parfor IR node to LLVM.
    The general approach is as follows:
    1) The code from the parfor's init block is lowered normally
       in the context of the current function.
    2) The body of the parfor is transformed into a gufunc function.
    3) Code is inserted into the main function that calls do_scheduling
       to divide the iteration space for each thread, allocates
       reduction arrays, calls the gufunc function, and then invokes
       the reduction function across the reduction arrays to produce
       the final reduction values.
    """
    typingctx = lowerer.context.typing_context
    targetctx = lowerer.context
    typemap = lowerer.fndesc.typemap

    if config.DEBUG_ARRAY_OPT:
        print("_lower_parfor_parallel")
        parfor.dump()

    # produce instructions for init_block
    if config.DEBUG_ARRAY_OPT:
        print("init_block = ", parfor.init_block, " ", type(parfor.init_block))
    for instr in parfor.init_block.body:
        if config.DEBUG_ARRAY_OPT:
            print("lower init_block instr = ", instr)
        lowerer.lower_inst(instr)

    alias_map = {}
    arg_aliases = {}
    numba.parfor.find_potential_aliases_parfor(parfor, parfor.params, typemap, alias_map, arg_aliases)
    if config.DEBUG_ARRAY_OPT:
        print("alias_map", alias_map)
        print("arg_aliases", arg_aliases)

    # run get_parfor_outputs() and get_parfor_reductions() before gufunc creation
    # since Jumps are modified so CFG of loop_body dict will become invalid
    assert parfor.params != None

    parfor_output_arrays = numba.parfor.get_parfor_outputs(
        parfor, parfor.params)
    parfor_redvars, parfor_reddict = numba.parfor.get_parfor_reductions(
        parfor, parfor.params, lowerer.fndesc.calltypes)
    # compile parfor body as a separate function to be used with GUFuncWrapper
    flags = copy.copy(parfor.flags)
    flags.set('error_model', 'numpy')
    # Can't get here unless  flags.set('auto_parallel', ParallelOptions(True))
    index_var_typ = typemap[parfor.loop_nests[0].index_variable.name]
    # index variables should have the same type, check rest of indices
    for l in parfor.loop_nests[1:]:
        assert typemap[l.index_variable.name] == index_var_typ
    numba.parfor.sequential_parfor_lowering = True
    func, func_args, func_sig = _create_gufunc_for_parfor_body(
<<<<<<< HEAD
        lowerer, parfor, typemap, typingctx, targetctx, flags, {},
        bool(alias_map), index_var_typ)
=======
        lowerer, parfor, typemap, typingctx, targetctx, flags, {}, bool(alias_map))
>>>>>>> 61ad0621
    numba.parfor.sequential_parfor_lowering = False

    # get the shape signature
    get_shape_classes = parfor.get_shape_classes
    func_args = ['sched'] + func_args
    num_reductions = len(parfor_redvars)
    num_inputs = len(func_args) - len(parfor_output_arrays) - num_reductions
    if config.DEBUG_ARRAY_OPT:
        print("num_inputs = ", num_inputs)
        print("parfor_outputs = ", parfor_output_arrays)
        print("parfor_redvars = ", parfor_redvars)
    gu_signature = _create_shape_signature(
        get_shape_classes,
        num_inputs,
        num_reductions,
        func_args,
        func_sig)
    if config.DEBUG_ARRAY_OPT:
        print("gu_signature = ", gu_signature)

    # call the func in parallel by wrapping it with ParallelGUFuncBuilder
    loop_ranges = [(l.start, l.stop, l.step) for l in parfor.loop_nests]
    if config.DEBUG_ARRAY_OPT:
        print("loop_nests = ", parfor.loop_nests)
        print("loop_ranges = ", loop_ranges)
    call_parallel_gufunc(
        lowerer,
        func,
        gu_signature,
        func_sig,
        func_args,
        loop_ranges,
        parfor_redvars,
        parfor_reddict,
        parfor.init_block,
        index_var_typ)
    if config.DEBUG_ARRAY_OPT:
        sys.stdout.flush()


# A work-around to prevent circular imports
lowering.lower_extensions[parfor.Parfor] = _lower_parfor_parallel


def _create_shape_signature(
        get_shape_classes,
        num_inputs,
        num_reductions,
        args,
        func_sig):
    '''Create shape signature for GUFunc
    '''
    if config.DEBUG_ARRAY_OPT:
        print("_create_shape_signature", num_inputs, num_reductions, args, func_sig)
        for i in args[1:]:
            print("argument", i, type(i), get_shape_classes(i))

    num_inouts = len(args) - num_reductions
    # maximum class number for array shapes
    classes = [get_shape_classes(var) for var in args[1:]]
    class_set = set()
    for _class in classes:
        if _class:
            for i in _class:
                class_set.add(i)
    max_class = max(class_set) + 1 if class_set else 0
    classes.insert(0, (max_class,)) # force set the class of 'sched' argument
    class_set.add(max_class)
    class_map = {}
    # TODO: use prefix + class number instead of single char
    alphabet = ord('a')
    for n in class_set:
       if n >= 0:
           class_map[n] = chr(alphabet)
           alphabet += 1

    alpha_dict = {'latest_alpha' : alphabet}

    def bump_alpha(c, class_map):
        if c >= 0:
            return class_map[c]
        else:
            alpha_dict['latest_alpha'] += 1
            return chr(alpha_dict['latest_alpha'])

    gu_sin = []
    gu_sout = []
    count = 0
    syms_sin = ()
    for cls in classes:
        # print("create_shape_signature: var = ", var, " typ = ", typ)
        count = count + 1
        if cls:
            dim_syms = tuple(bump_alpha(c, class_map) for c in cls)
        else:
            dim_syms = ()
        if (count > num_inouts):
            # assume all reduction vars are scalar
            gu_sout.append(())
        elif count > num_inputs and all([s in syms_sin for s in dim_syms]):
            # only when dim_syms are found in gu_sin, we consider this as
            # output
            gu_sout.append(dim_syms)
        else:
            gu_sin.append(dim_syms)
            syms_sin += dim_syms
    return (gu_sin, gu_sout)

def _print_block(block):
    for i, inst in enumerate(block.body):
        print("    ", i, " ", inst)

def _print_body(body_dict):
    '''Pretty-print a set of IR blocks.
    '''
    for label, block in body_dict.items():
        print("label: ", label)
        _print_block(block)


def wrap_loop_body(loop_body):
    blocks = loop_body.copy()  # shallow copy is enough
    first_label = min(blocks.keys())
    last_label = max(blocks.keys())
    loc = blocks[last_label].loc
    blocks[last_label].body.append(ir.Jump(first_label, loc))
    return blocks

def unwrap_loop_body(loop_body):
    last_label = max(loop_body.keys())
    loop_body[last_label].body = loop_body[last_label].body[:-1]

def compute_def_once_block(block, def_once, def_more):
    assignments = block.find_insts(ir.Assign)
    for one_assign in assignments:
        a_def = one_assign.target.name
        if a_def in def_more:
            pass
        elif a_def in def_once:
            def_more.add(a_def)
            def_once.remove(a_def)
        else:
            def_once.add(a_def)

def compute_def_once_internal(loop_body, def_once, def_more):
    for label, block in loop_body.items():
        compute_def_once_block(block, def_once, def_more)
        for inst in block.body:
            if isinstance(inst, parfor.Parfor):
                compute_def_once_block(inst.init_block, def_once, def_more)
                compute_def_once_internal(inst.loop_body, def_once, def_more)

def compute_def_once(loop_body):
    def_once = set()
    def_more = set()
    compute_def_once_internal(loop_body, def_once, def_more)
    return def_once

def find_vars(var, varset):
    assert isinstance(var, ir.Var)
    varset.add(var.name)
    return var

def _hoist_internal(inst, dep_on_param, call_table, hoisted, typemap):
    uses = set()
    visit_vars_inner(inst.value, find_vars, uses)
    diff = uses.difference(dep_on_param)
    if len(diff) == 0 and is_pure(inst.value, None, call_table):
        if config.DEBUG_ARRAY_OPT == 1:
            print("Will hoist instruction", inst)
        hoisted.append(inst)
        if not isinstance(typemap[inst.target.name], types.npytypes.Array):
            dep_on_param += [inst.target.name]
        return True
    elif config.DEBUG_ARRAY_OPT == 1:
        if len(diff) > 0:
            print("Instruction", inst, " could not be hoisted because of a dependency.")
        else:
            print("Instruction", inst, " could not be hoisted because it isn't pure.")
    return False

def hoist(parfor_params, loop_body, typemap, wrapped_blocks):
    dep_on_param = copy.copy(parfor_params)
    hoisted = []

    def_once = compute_def_once(loop_body)
    (call_table, reverse_call_table) = get_call_table(wrapped_blocks)

    for label, block in loop_body.items():
        new_block = []
        for inst in block.body:
            if isinstance(inst, ir.Assign) and inst.target.name in def_once:
                if _hoist_internal(inst, dep_on_param, call_table,
                                   hoisted, typemap):
                    # don't add this instuction to the block since it is hoisted
                    continue
            elif isinstance(inst, parfor.Parfor):
                new_init_block = []
                if config.DEBUG_ARRAY_OPT == 1:
                    print("parfor")
                    inst.dump()
                for ib_inst in inst.init_block.body:
                    if (isinstance(ib_inst, ir.Assign) and
                        ib_inst.target.name in def_once):
                        if _hoist_internal(ib_inst, dep_on_param, call_table,
                                           hoisted, typemap):
                            # don't add this instuction to the block since it is hoisted
                            continue
                    new_init_block.append(ib_inst)
                inst.init_block.body = new_init_block

            new_block.append(inst)
        block.body = new_block
    return hoisted

def fix_numpy_module(blocks):
    npmod = sys.modules['numpy']
    for label, block in blocks.items():
        for inst in block.body:
            if isinstance(inst, ir.Assign):
                rhs = inst.value
                if isinstance(rhs, ir.Global) and rhs.name == 'numpy':
                    rhs.value = npmod

def _create_gufunc_for_parfor_body(
        lowerer,
        parfor,
        typemap,
        typingctx,
        targetctx,
        flags,
        locals,
<<<<<<< HEAD
        has_aliases,
        index_var_typ):
=======
        has_aliases):
>>>>>>> 61ad0621
    '''
    Takes a parfor and creates a gufunc function for its body.
    There are two parts to this function.
    1) Code to iterate across the iteration space as defined by the schedule.
    2) The parfor body that does the work for a single point in the iteration space.
    Part 1 is created as Python text for simplicity with a sentinel assignment to mark the point
    in the IR where the parfor body should be added.
    This Python text is 'exec'ed into existence and its IR retrieved with run_frontend.
    The IR is scanned for the sentinel assignment where that basic block is split and the IR
    for the parfor body inserted.
    '''

    # The parfor body and the main function body share ir.Var nodes.
    # We have to do some replacements of Var names in the parfor body to make them
    # legal parameter names.  If we don't copy then the Vars in the main function also
    # would incorrectly change their name.
    loop_body = copy.copy(parfor.loop_body)
    remove_dels(loop_body)

    parfor_dim = len(parfor.loop_nests)
    loop_indices = [l.index_variable.name for l in parfor.loop_nests]

    # Get all the parfor params.
    parfor_params = parfor.params
    # Get just the outputs of the parfor.
    parfor_outputs = numba.parfor.get_parfor_outputs(parfor, parfor_params)
    # Get all parfor reduction vars, and operators.
    parfor_redvars, parfor_reddict = numba.parfor.get_parfor_reductions(
        parfor, parfor_params, lowerer.fndesc.calltypes)
    # Compute just the parfor inputs as a set difference.
    parfor_inputs = sorted(
        list(
            set(parfor_params) -
            set(parfor_outputs) -
            set(parfor_redvars)))

    if config.DEBUG_ARRAY_OPT == 1:
        print("parfor_params = ", parfor_params, " ", type(parfor_params))
        print("parfor_outputs = ", parfor_outputs, " ", type(parfor_outputs))
        print("parfor_inputs = ", parfor_inputs, " ", type(parfor_inputs))
        print("parfor_redvars = ", parfor_redvars, " ", type(parfor_redvars))

    # Reduction variables are represented as arrays, so they go under
    # different names.
    parfor_redarrs = []
    for var in parfor_redvars:
        arr = var + "_arr"
        parfor_redarrs.append(arr)
        typemap[arr] = types.npytypes.Array(typemap[var], 1, "C")

    # Reorder all the params so that inputs go first then outputs.
    parfor_params = parfor_inputs + parfor_outputs + parfor_redarrs

    if config.DEBUG_ARRAY_OPT == 1:
        print("parfor_params = ", parfor_params, " ", type(parfor_params))
        print("loop_indices = ", loop_indices, " ", type(loop_indices))
        print("loop_body = ", loop_body, " ", type(loop_body))
        _print_body(loop_body)

    # Some Var are not legal parameter names so create a dict of potentially illegal
    # param name to guaranteed legal name.
    param_dict = legalize_names(parfor_params + parfor_redvars)
    if config.DEBUG_ARRAY_OPT == 1:
        print(
            "param_dict = ",
            sorted(
                param_dict.items()),
            " ",
            type(param_dict))

    # Some loop_indices are not legal parameter names so create a dict of potentially illegal
    # loop index to guaranteed legal name.
    ind_dict = legalize_names(loop_indices)
    # Compute a new list of legal loop index names.
    legal_loop_indices = [ind_dict[v] for v in loop_indices]
    if config.DEBUG_ARRAY_OPT == 1:
        print("ind_dict = ", sorted(ind_dict.items()), " ", type(ind_dict))
        print(
            "legal_loop_indices = ",
            legal_loop_indices,
            " ",
            type(legal_loop_indices))
        for pd in parfor_params:
            print("pd = ", pd)
            print("pd type = ", typemap[pd], " ", type(typemap[pd]))

    # Get the types of each parameter.
    param_types = [typemap[v] for v in parfor_params]
    # if config.DEBUG_ARRAY_OPT==1:
    #    param_types_dict = { v:typemap[v] for v in parfor_params }
    #    print("param_types_dict = ", param_types_dict, " ", type(param_types_dict))
    #    print("param_types = ", param_types, " ", type(param_types))

    # Replace illegal parameter names in the loop body with legal ones.
    replace_var_names(loop_body, param_dict)
    # remember the name before legalizing as the actual arguments
    parfor_args = parfor_params
    # Change parfor_params to be legal names.
    parfor_params = [param_dict[v] for v in parfor_params]
    parfor_params_orig = parfor_params

<<<<<<< HEAD
    parfor_params = []
    ascontig = False
    for pindex in range(len(parfor_params_orig)):
        if ascontig and pindex < len(parfor_inputs) and isinstance(param_types[pindex], types.npytypes.Array):
            parfor_params.append(parfor_params_orig[pindex]+"param")
        else:
            parfor_params.append(parfor_params_orig[pindex])

=======
    do_ascont = False
    if do_ascont:
        parfor_params = []
        for pindex in range(len(parfor_params_orig)):
            if pindex < len(parfor_inputs) and isinstance(param_types[pindex], types.npytypes.Array):
                parfor_params.append(parfor_params_orig[pindex]+"param")
            else:
                parfor_params.append(parfor_params_orig[pindex])

    #parfor_params = [v+"param" for v in parfor_params]
>>>>>>> 61ad0621
    # Change parfor body to replace illegal loop index vars with legal ones.
    replace_var_names(loop_body, ind_dict)
    loop_body_var_table = get_name_var_table(loop_body)
    sentinel_name = get_unused_var_name("__sentinel__", loop_body_var_table)

    if config.DEBUG_ARRAY_OPT == 1:
        print(
            "legal parfor_params = ",
            parfor_params,
            " ",
            type(parfor_params))

    # Determine the unique names of the scheduling and gufunc functions.
    # sched_func_name = "__numba_parfor_sched_%s" % (hex(hash(parfor)).replace("-", "_"))
    gufunc_name = "__numba_parfor_gufunc_%s" % (
        hex(hash(parfor)).replace("-", "_"))
    if config.DEBUG_ARRAY_OPT:
        # print("sched_func_name ", type(sched_func_name), " ", sched_func_name)
        print("gufunc_name ", type(gufunc_name), " ", gufunc_name)

    gufunc_txt = ""

    # Create the gufunc function.
    gufunc_txt += "def " + gufunc_name + \
        "(sched, " + (", ".join(parfor_params)) + "):\n"

<<<<<<< HEAD
    for pindex in range(len(parfor_inputs)):
        if ascontig and isinstance(param_types[pindex], types.npytypes.Array):
            gufunc_txt += ("    " + parfor_params_orig[pindex]
                + " = np.ascontiguousarray(" + parfor_params[pindex] + ")\n")
=======
    if do_ascont:
        for pindex in range(len(parfor_inputs)):
            if isinstance(param_types[pindex], types.npytypes.Array):
                gufunc_txt += "    " + parfor_params_orig[pindex] + " = numpy.ascontiguousarray(" + parfor_params[pindex] + ")\n"
>>>>>>> 61ad0621

    # Add initialization of reduction variables
    for arr, var in zip(parfor_redarrs, parfor_redvars):
        gufunc_txt += "    " + param_dict[var] + \
            "=" + param_dict[arr] + "[0]\n"

    # For each dimension of the parfor, create a for loop in the generated gufunc function.
    # Iterate across the proper values extracted from the schedule.
    # The form of the schedule is start_dim0, start_dim1, ..., start_dimN, end_dim0,
    # end_dim1, ..., end_dimN
    for eachdim in range(parfor_dim):
        for indent in range(eachdim + 1):
            gufunc_txt += "    "
        sched_dim = eachdim
        gufunc_txt += ("for " +
                       legal_loop_indices[eachdim] +
                       " in range(sched[" +
                       str(sched_dim) +
                       "], sched[" +
                       str(sched_dim +
                           parfor_dim) +
<<<<<<< HEAD
                       "] + np.uint8(1)):\n")
=======
                       "] + numpy.uint32(1)):\n")
>>>>>>> 61ad0621

    if config.DEBUG_ARRAY_OPT_RUNTIME:
        for indent in range(parfor_dim + 1):
            gufunc_txt += "    "
        gufunc_txt += "print("
        for eachdim in range(parfor_dim):
            gufunc_txt += "\"" + legal_loop_indices[eachdim] + "\"," + legal_loop_indices[eachdim] + ","
        gufunc_txt += ")\n"

    # Add the sentinel assignment so that we can find the loop body position
    # in the IR.
    for indent in range(parfor_dim + 1):
        gufunc_txt += "    "
    gufunc_txt += sentinel_name + " = 0\n"
    # Add assignments of reduction variables (for returning the value)
    for arr, var in zip(parfor_redarrs, parfor_redvars):
        gufunc_txt += "    " + param_dict[arr] + \
            "[0] = " + param_dict[var] + "\n"
    gufunc_txt += "    return None\n"

    if config.DEBUG_ARRAY_OPT:
        print("gufunc_txt = ", type(gufunc_txt), "\n", gufunc_txt)
    # Force gufunc outline into existence.
    globls = {"np": np}
    locls = {}
    exec_(gufunc_txt, globls, locls)
    gufunc_func = locls[gufunc_name]

    if config.DEBUG_ARRAY_OPT:
        print("gufunc_func = ", type(gufunc_func), "\n", gufunc_func)
    # Get the IR for the gufunc outline.
    gufunc_ir = compiler.run_frontend(gufunc_func)
<<<<<<< HEAD

=======
    fix_numpy_module(gufunc_ir.blocks)
>>>>>>> 61ad0621
    if config.DEBUG_ARRAY_OPT:
        print("gufunc_ir dump ", type(gufunc_ir))
        gufunc_ir.dump()
        print("loop_body dump ", type(loop_body))
        _print_body(loop_body)

    # rename all variables in gufunc_ir afresh
    var_table = get_name_var_table(gufunc_ir.blocks)
    new_var_dict = {}
    reserved_names = [sentinel_name] + \
        list(param_dict.values()) + legal_loop_indices
    for name, var in var_table.items():
        if not (name in reserved_names):
            new_var_dict[name] = mk_unique_var(name)
    replace_var_names(gufunc_ir.blocks, new_var_dict)
    if config.DEBUG_ARRAY_OPT:
        print("gufunc_ir dump after renaming ")
        gufunc_ir.dump()

    gufunc_param_types = [
        numba.types.npytypes.Array(
<<<<<<< HEAD
            index_var_typ, 1, "C")] + param_types
=======
            numba.uintp, 1, "C")] + param_types
>>>>>>> 61ad0621
    if config.DEBUG_ARRAY_OPT:
        print(
            "gufunc_param_types = ",
            type(gufunc_param_types),
            "\n",
            gufunc_param_types)

    gufunc_stub_last_label = max(gufunc_ir.blocks.keys()) + 1

    # Add gufunc stub last label to each parfor.loop_body label to prevent
    # label conflicts.
    loop_body = add_offset_to_labels(loop_body, gufunc_stub_last_label)
    # new label for splitting sentinel block
    new_label = max(loop_body.keys()) + 1

    # If enabled, add a print statement after every assignment.
    if config.DEBUG_ARRAY_OPT_RUNTIME:
        for label, block in loop_body.items():
            new_block = block.copy()
            new_block.clear()
            loc = block.loc
            scope = block.scope
            for inst in block.body:
                new_block.append(inst)
                # Append print after assignment
                if isinstance(inst, ir.Assign):
                    # Only apply to numbers
                    if typemap[inst.target.name] not in types.number_domain:
                        continue

                    # Make constant string
                    strval = "{} =".format(inst.target.name)
                    strconsttyp = types.Const(strval)

                    lhs = ir.Var(scope, mk_unique_var("str_const"), loc)
                    assign_lhs = ir.Assign(value=ir.Const(value=strval, loc=loc),
                                           target=lhs, loc=loc)
                    typemap[lhs.name] = strconsttyp
                    new_block.append(assign_lhs)

                    # Make print node
                    print_node = ir.Print(args=[lhs, inst.target], vararg=None, loc=loc)
                    new_block.append(print_node)
                    sig = numba.typing.signature(types.none,
                                           typemap[lhs.name],
                                           typemap[inst.target.name])
                    lowerer.fndesc.calltypes[print_node] = sig
            loop_body[label] = new_block

    if config.DEBUG_ARRAY_OPT:
        print("parfor loop body")
        _print_body(loop_body)

    wrapped_blocks = wrap_loop_body(loop_body)
    hoisted = hoist(parfor_params, loop_body, typemap, wrapped_blocks)
    start_block = gufunc_ir.blocks[min(gufunc_ir.blocks.keys())]
    start_block.body = start_block.body[:-1] + hoisted + [start_block.body[-1]]
    unwrap_loop_body(loop_body)

    if config.DEBUG_ARRAY_OPT:
        print("After hoisting")
        _print_body(loop_body)

    # Search all the block in the gufunc outline for the sentinel assignment.
    for label, block in gufunc_ir.blocks.items():
        for i, inst in enumerate(block.body):
            if isinstance(
                    inst,
                    ir.Assign) and inst.target.name == sentinel_name:
                # We found the sentinel assignment.
                loc = inst.loc
                scope = block.scope
                # split block across __sentinel__
                # A new block is allocated for the statements prior to the sentinel
                # but the new block maintains the current block label.
                prev_block = ir.Block(scope, loc)
                prev_block.body = block.body[:i]
                # The current block is used for statements after the sentinel.
                block.body = block.body[i + 1:]
                # But the current block gets a new label.
                body_first_label = min(loop_body.keys())

                # The previous block jumps to the minimum labelled block of the
                # parfor body.
                prev_block.append(ir.Jump(body_first_label, loc))
                # Add all the parfor loop body blocks to the gufunc function's
                # IR.
                for (l, b) in loop_body.items():
                    gufunc_ir.blocks[l] = b
                body_last_label = max(loop_body.keys())
                gufunc_ir.blocks[new_label] = block
                gufunc_ir.blocks[label] = prev_block
                # Add a jump from the last parfor body block to the block containing
                # statements after the sentinel.
                gufunc_ir.blocks[body_last_label].append(
                    ir.Jump(new_label, loc))
                break
        else:
            continue
        break

    if config.DEBUG_ARRAY_OPT:
        print("gufunc_ir last dump before renaming")
        gufunc_ir.dump()

    gufunc_ir.blocks = rename_labels(gufunc_ir.blocks)
    remove_dels(gufunc_ir.blocks)

    if config.DEBUG_ARRAY_OPT:
        print("gufunc_ir last dump")
        gufunc_ir.dump()
        print("flags", flags)
        print("typemap", typemap)

    old_alias = flags.noalias
<<<<<<< HEAD
=======
    old_fastmath = flags.fastmath
    flags.fastmath = True
>>>>>>> 61ad0621
    if not has_aliases:
        if config.DEBUG_ARRAY_OPT:
            print("No aliases found so adding noalias flag.")
        flags.noalias = True
    kernel_func = compiler.compile_ir(
        typingctx,
        targetctx,
        gufunc_ir,
        gufunc_param_types,
        types.none,
        flags,
        locals)

    flags.noalias = old_alias
<<<<<<< HEAD
=======
    flags.fastmath = old_fastmath
>>>>>>> 61ad0621

    kernel_sig = signature(types.none, *gufunc_param_types)
    if config.DEBUG_ARRAY_OPT:
        print("kernel_sig = ", kernel_sig)

    return kernel_func, parfor_args, kernel_sig


def call_parallel_gufunc(lowerer, cres, gu_signature, outer_sig, expr_args,
                         loop_ranges, redvars, reddict, init_block, index_var_typ):
    '''
    Adds the call to the gufunc function from the main function.
    '''
    context = lowerer.context
    builder = lowerer.builder
    library = lowerer.library

    from .parallel import (ParallelGUFuncBuilder, build_gufunc_wrapper,
                           get_thread_count, _launch_threads, _init)

    if config.DEBUG_ARRAY_OPT:
        print("make_parallel_loop")
        print("args = ", expr_args)
        print("outer_sig = ", outer_sig.args, outer_sig.return_type,
              outer_sig.recvr, outer_sig.pysig)
        print("loop_ranges = ", loop_ranges)

    # Build the wrapper for GUFunc
    args, return_type = sigutils.normalize_signature(outer_sig)
    llvm_func = cres.library.get_function(cres.fndesc.llvm_func_name)
    sin, sout = gu_signature

    # These are necessary for build_gufunc_wrapper to find external symbols
    _launch_threads()
    _init()

    wrapper_ptr, env, wrapper_name = build_gufunc_wrapper(llvm_func, cres, sin,
                                                          sout, {})
    cres.library._ensure_finalized()

    if config.DEBUG_ARRAY_OPT:
        print("parallel function = ", wrapper_name, cres)

    # loadvars for loop_ranges
    def load_range(v):
        if isinstance(v, ir.Var):
            return lowerer.loadvar(v.name)
        else:
            return context.get_constant(types.uintp, v)

    num_dim = len(loop_ranges)
    for i in range(num_dim):
        start, stop, step = loop_ranges[i]
        start = load_range(start)
        stop = load_range(stop)
        assert(step == 1)  # We do not support loop steps other than 1
        step = load_range(step)
        loop_ranges[i] = (start, stop, step)

        if config.DEBUG_ARRAY_OPT:
            print("call_parallel_gufunc loop_ranges[{}] = ".format(i), start,
                  stop, step)
            cgutils.printf(builder, "loop range[{}]: %d %d (%d)\n".format(i),
                           start, stop, step)

    # Commonly used LLVM types and constants
    byte_t = lc.Type.int(8)
    byte_ptr_t = lc.Type.pointer(byte_t)
    byte_ptr_ptr_t = lc.Type.pointer(byte_ptr_t)
    intp_t = context.get_value_type(types.intp)
    uintp_t = context.get_value_type(types.uintp)
    intp_ptr_t = lc.Type.pointer(intp_t)
    uintp_ptr_t = lc.Type.pointer(uintp_t)
    zero = context.get_constant(types.uintp, 0)
    one = context.get_constant(types.uintp, 1)
    one_type = one.type
    sizeof_intp = context.get_abi_sizeof(intp_t)

    # Prepare sched, first pop it out of expr_args, outer_sig, and gu_signature
    sched_name = expr_args.pop(0)
    sched_typ = outer_sig.args[0]
    sched_sig = sin.pop(0)

    if config.DEBUG_ARRAY_OPT:
        print("Parfor has potentially negative start", index_var_typ.signed)

    if index_var_typ.signed:
        sched_type = intp_t
        sched_ptr_type = intp_ptr_t
    else:
        sched_type = uintp_t
        sched_ptr_type = uintp_ptr_t

    # Call do_scheduling with appropriate arguments
    dim_starts = cgutils.alloca_once(
<<<<<<< HEAD
        builder, sched_type, size=context.get_constant(
            types.uintp, num_dim), name="dims")
    dim_stops = cgutils.alloca_once(
        builder, sched_type, size=context.get_constant(
=======
        builder, uintp_t, size=context.get_constant(
            types.uintp, num_dim), name="dims")
    dim_stops = cgutils.alloca_once(
        builder, uintp_t, size=context.get_constant(
>>>>>>> 61ad0621
            types.uintp, num_dim), name="dims")
    for i in range(num_dim):
        start, stop, step = loop_ranges[i]
        if start.type != one_type:
            start = builder.sext(start, one_type)
        if stop.type != one_type:
            stop = builder.sext(stop, one_type)
        if step.type != one_type:
            step = builder.sext(step, one_type)
        # substract 1 because do-scheduling takes inclusive ranges
        stop = builder.sub(stop, one)
        builder.store(
            start, builder.gep(
                dim_starts, [
                    context.get_constant(
                        types.uintp, i)]))
        builder.store(stop, builder.gep(dim_stops,
                                        [context.get_constant(types.uintp, i)]))
<<<<<<< HEAD

    sched_size = get_thread_count() * num_dim * 2
    sched = cgutils.alloca_once(
        builder, sched_type, size=context.get_constant(
            types.uintp, sched_size), name="sched")
    debug_flag = 1 if config.DEBUG_ARRAY_OPT else 0
    scheduling_fnty = lc.Type.function(
        intp_ptr_t, [uintp_t, sched_ptr_type, sched_ptr_type, uintp_t, sched_ptr_type, intp_t])
    if index_var_typ.signed:
        do_scheduling = builder.module.get_or_insert_function(scheduling_fnty,
                                                          name="do_scheduling_signed")
    else:
        do_scheduling = builder.module.get_or_insert_function(scheduling_fnty,
                                                          name="do_scheduling_unsigned")

=======
    sched_size = get_thread_count() * num_dim * 2
    sched = cgutils.alloca_once(
        builder, uintp_t, size=context.get_constant(
            types.uintp, sched_size), name="sched")
    debug_flag = 1 if config.DEBUG_ARRAY_OPT else 0
    scheduling_fnty = lc.Type.function(
        intp_ptr_t, [uintp_t, intp_ptr_t, intp_ptr_t, uintp_t, uintp_ptr_t, intp_t])
    do_scheduling = builder.module.get_or_insert_function(scheduling_fnty,
                                                          name="do_scheduling")
>>>>>>> 61ad0621
    builder.call(
        do_scheduling, [
            context.get_constant(
                types.uintp, num_dim), dim_starts, dim_stops, context.get_constant(
                types.uintp, get_thread_count()), sched, context.get_constant(
                    types.intp, debug_flag)])

    # init reduction array allocation here.
    nredvars = len(redvars)
    ninouts = len(expr_args) - nredvars
    redarrs = []
    for i in range(nredvars):
        redvar_typ = lowerer.fndesc.typemap[redvars[i]]
        # we need to use the default initial value instead of existing value in
        # redvar if available
        init_val = reddict[redvars[i]][0]
        if init_val != None:
            val = context.get_constant(redvar_typ, init_val)
        else:
            val = lowerer.loadvar(redvars[i])
        typ = context.get_value_type(redvar_typ)
        size = get_thread_count()
        arr = cgutils.alloca_once(builder, typ,
                                  size=context.get_constant(types.uintp, size))
        redarrs.append(arr)
        for j in range(size):
            dst = builder.gep(arr, [context.get_constant(types.uintp, j)])
            builder.store(val, dst)

    if config.DEBUG_ARRAY_OPT:
        for i in range(get_thread_count()):
            cgutils.printf(builder, "sched[" + str(i) + "] = ")
            for j in range(num_dim * 2):
                cgutils.printf(
                    builder, "%d ", builder.load(
                        builder.gep(
                            sched, [
                                context.get_constant(
                                    types.intp, i * num_dim * 2 + j)])))
            cgutils.printf(builder, "\n")

    # Prepare arguments: args, shapes, steps, data
    all_args = [lowerer.loadvar(x) for x in expr_args[:ninouts]] + redarrs
    num_args = len(all_args)
    num_inps = len(sin) + 1
    args = cgutils.alloca_once(
        builder,
        byte_ptr_t,
        size=context.get_constant(
            types.intp,
            1 + num_args),
        name="pargs")
    array_strides = []
    # sched goes first
    builder.store(builder.bitcast(sched, byte_ptr_t), args)
    array_strides.append(context.get_constant(types.intp, sizeof_intp))
    # followed by other arguments
    for i in range(num_args):
        arg = all_args[i]
        aty = outer_sig.args[i + 1]  # skip first argument sched
        dst = builder.gep(args, [context.get_constant(types.intp, i + 1)])
        if i >= ninouts:  # reduction variables
            builder.store(builder.bitcast(arg, byte_ptr_t), dst)
        elif isinstance(aty, types.ArrayCompatible):
            ary = context.make_array(aty)(context, builder, arg)
            strides = cgutils.unpack_tuple(builder, ary.strides, aty.ndim)
            for j in range(len(strides)):
                array_strides.append(strides[j])
            builder.store(builder.bitcast(ary.data, byte_ptr_t), dst)
        else:
            if i < num_inps:
                # Scalar input, need to store the value in an array of size 1
                typ = context.get_data_type(
                    aty) if aty != types.boolean else lc.Type.int(1)
                ptr = cgutils.alloca_once(builder, typ)
                builder.store(arg, ptr)
            else:
                # Scalar output, must allocate
                typ = context.get_data_type(
                    aty) if aty != types.boolean else lc.Type.int(1)
                ptr = cgutils.alloca_once(builder, typ)
            builder.store(builder.bitcast(ptr, byte_ptr_t), dst)

    # Next, we prepare the individual dimension info recorded in gu_signature
    sig_dim_dict = {}
    occurances = []
    occurances = [sched_sig[0]]
    sig_dim_dict[sched_sig[0]] = context.get_constant(types.intp, 2 * num_dim)
    for var, arg, aty, gu_sig in zip(expr_args[:ninouts], all_args[:ninouts],
                                     outer_sig.args[1:], sin + sout):
        if config.DEBUG_ARRAY_OPT:
            print("var = ", var, " gu_sig = ", gu_sig)
        i = 0
        for dim_sym in gu_sig:
            if config.DEBUG_ARRAY_OPT:
                print("var = ", var, " type = ", aty)
            ary = context.make_array(aty)(context, builder, arg)
            shapes = cgutils.unpack_tuple(builder, ary.shape, aty.ndim)
            sig_dim_dict[dim_sym] = shapes[i]
            if not (dim_sym in occurances):
                if config.DEBUG_ARRAY_OPT:
                    print("dim_sym = ", dim_sym, ", i = ", i)
                    cgutils.printf(builder, dim_sym + " = %d\n", shapes[i])
                occurances.append(dim_sym)
            i = i + 1

    # Prepare shapes, which is a single number (outer loop size), followed by
    # the size of individual shape variables.
    nshapes = len(sig_dim_dict) + 1
    shapes = cgutils.alloca_once(builder, intp_t, size=nshapes, name="pshape")
    # For now, outer loop size is the same as number of threads
    builder.store(context.get_constant(types.intp, get_thread_count()), shapes)
    # Individual shape variables go next
    i = 1
    for dim_sym in occurances:
        if config.DEBUG_ARRAY_OPT:
            cgutils.printf(builder, dim_sym + " = %d\n", sig_dim_dict[dim_sym])
        builder.store(
            sig_dim_dict[dim_sym], builder.gep(
                shapes, [
                    context.get_constant(
                        types.intp, i)]))
        i = i + 1

    # Prepare steps for each argument. Note that all steps are counted in
    # bytes.
    num_steps = num_args + 1 + len(array_strides)
    steps = cgutils.alloca_once(
        builder, intp_t, size=context.get_constant(
            types.intp, num_steps), name="psteps")
    # First goes the step size for sched, which is 2 * num_dim
    builder.store(context.get_constant(types.intp, 2 * num_dim * sizeof_intp),
                  steps)
    # The steps for all others are 0. (TODO: except reduction results)
    for i in range(num_args):
        if i >= ninouts:  # steps for reduction vars are abi_sizeof(typ)
            j = i - ninouts
            typ = context.get_value_type(lowerer.fndesc.typemap[redvars[j]])
            sizeof = context.get_abi_sizeof(typ)
            stepsize = context.get_constant(types.intp, sizeof)
        else:
            # steps are strides
            stepsize = zero
        dst = builder.gep(steps, [context.get_constant(types.intp, 1 + i)])
        builder.store(stepsize, dst)
    for j in range(len(array_strides)):
        dst = builder.gep(
            steps, [
                context.get_constant(
                    types.intp, 1 + num_args + j)])
        builder.store(array_strides[j], dst)

    # prepare data
    data = builder.inttoptr(zero, byte_ptr_t)

    fnty = lc.Type.function(lc.Type.void(), [byte_ptr_ptr_t, intp_ptr_t,
                                             intp_ptr_t, byte_ptr_t])
    fn = builder.module.get_or_insert_function(fnty, name=wrapper_name)
    if config.DEBUG_ARRAY_OPT:
        cgutils.printf(builder, "before calling kernel %p\n", fn)
    result = builder.call(fn, [args, shapes, steps, data])
    if config.DEBUG_ARRAY_OPT:
        cgutils.printf(builder, "after calling kernel %p\n", fn)

    scope = init_block.scope
    loc = init_block.loc
    calltypes = lowerer.fndesc.calltypes
    # Accumulate all reduction arrays back to a single value
    for i in range(get_thread_count()):
        for name, arr in zip(redvars, redarrs):
            tmpname = mk_unique_var(name)
            src = builder.gep(arr, [context.get_constant(types.intp, i)])
            val = builder.load(src)
            vty = lowerer.fndesc.typemap[name]
            lowerer.fndesc.typemap[tmpname] = vty
            lowerer.storevar(val, tmpname)
            tmpvar = ir.Var(scope, tmpname, loc)
            tmp_assign = ir.Assign(tmpvar, ir.Var(scope, name+"#init", loc), loc)
            if name+"#init" not in lowerer.fndesc.typemap:
                lowerer.fndesc.typemap[name+"#init"] = vty
            lowerer.lower_inst(tmp_assign)
            # generate code for combining reduction variable with thread output
            for inst in reddict[name][1]:
                lowerer.lower_inst(inst)

    # TODO: scalar output must be assigned back to corresponding output
    # variables
    return<|MERGE_RESOLUTION|>--- conflicted
+++ resolved
@@ -79,12 +79,8 @@
         assert typemap[l.index_variable.name] == index_var_typ
     numba.parfor.sequential_parfor_lowering = True
     func, func_args, func_sig = _create_gufunc_for_parfor_body(
-<<<<<<< HEAD
         lowerer, parfor, typemap, typingctx, targetctx, flags, {},
         bool(alias_map), index_var_typ)
-=======
-        lowerer, parfor, typemap, typingctx, targetctx, flags, {}, bool(alias_map))
->>>>>>> 61ad0621
     numba.parfor.sequential_parfor_lowering = False
 
     # get the shape signature
@@ -317,12 +313,8 @@
         targetctx,
         flags,
         locals,
-<<<<<<< HEAD
         has_aliases,
         index_var_typ):
-=======
-        has_aliases):
->>>>>>> 61ad0621
     '''
     Takes a parfor and creates a gufunc function for its body.
     There are two parts to this function.
@@ -424,7 +416,6 @@
     parfor_params = [param_dict[v] for v in parfor_params]
     parfor_params_orig = parfor_params
 
-<<<<<<< HEAD
     parfor_params = []
     ascontig = False
     for pindex in range(len(parfor_params_orig)):
@@ -433,18 +424,6 @@
         else:
             parfor_params.append(parfor_params_orig[pindex])
 
-=======
-    do_ascont = False
-    if do_ascont:
-        parfor_params = []
-        for pindex in range(len(parfor_params_orig)):
-            if pindex < len(parfor_inputs) and isinstance(param_types[pindex], types.npytypes.Array):
-                parfor_params.append(parfor_params_orig[pindex]+"param")
-            else:
-                parfor_params.append(parfor_params_orig[pindex])
-
-    #parfor_params = [v+"param" for v in parfor_params]
->>>>>>> 61ad0621
     # Change parfor body to replace illegal loop index vars with legal ones.
     replace_var_names(loop_body, ind_dict)
     loop_body_var_table = get_name_var_table(loop_body)
@@ -471,17 +450,10 @@
     gufunc_txt += "def " + gufunc_name + \
         "(sched, " + (", ".join(parfor_params)) + "):\n"
 
-<<<<<<< HEAD
     for pindex in range(len(parfor_inputs)):
         if ascontig and isinstance(param_types[pindex], types.npytypes.Array):
             gufunc_txt += ("    " + parfor_params_orig[pindex]
                 + " = np.ascontiguousarray(" + parfor_params[pindex] + ")\n")
-=======
-    if do_ascont:
-        for pindex in range(len(parfor_inputs)):
-            if isinstance(param_types[pindex], types.npytypes.Array):
-                gufunc_txt += "    " + parfor_params_orig[pindex] + " = numpy.ascontiguousarray(" + parfor_params[pindex] + ")\n"
->>>>>>> 61ad0621
 
     # Add initialization of reduction variables
     for arr, var in zip(parfor_redarrs, parfor_redvars):
@@ -503,11 +475,7 @@
                        "], sched[" +
                        str(sched_dim +
                            parfor_dim) +
-<<<<<<< HEAD
                        "] + np.uint8(1)):\n")
-=======
-                       "] + numpy.uint32(1)):\n")
->>>>>>> 61ad0621
 
     if config.DEBUG_ARRAY_OPT_RUNTIME:
         for indent in range(parfor_dim + 1):
@@ -540,11 +508,7 @@
         print("gufunc_func = ", type(gufunc_func), "\n", gufunc_func)
     # Get the IR for the gufunc outline.
     gufunc_ir = compiler.run_frontend(gufunc_func)
-<<<<<<< HEAD
-
-=======
-    fix_numpy_module(gufunc_ir.blocks)
->>>>>>> 61ad0621
+
     if config.DEBUG_ARRAY_OPT:
         print("gufunc_ir dump ", type(gufunc_ir))
         gufunc_ir.dump()
@@ -566,11 +530,7 @@
 
     gufunc_param_types = [
         numba.types.npytypes.Array(
-<<<<<<< HEAD
             index_var_typ, 1, "C")] + param_types
-=======
-            numba.uintp, 1, "C")] + param_types
->>>>>>> 61ad0621
     if config.DEBUG_ARRAY_OPT:
         print(
             "gufunc_param_types = ",
@@ -686,11 +646,6 @@
         print("typemap", typemap)
 
     old_alias = flags.noalias
-<<<<<<< HEAD
-=======
-    old_fastmath = flags.fastmath
-    flags.fastmath = True
->>>>>>> 61ad0621
     if not has_aliases:
         if config.DEBUG_ARRAY_OPT:
             print("No aliases found so adding noalias flag.")
@@ -705,10 +660,6 @@
         locals)
 
     flags.noalias = old_alias
-<<<<<<< HEAD
-=======
-    flags.fastmath = old_fastmath
->>>>>>> 61ad0621
 
     kernel_sig = signature(types.none, *gufunc_param_types)
     if config.DEBUG_ARRAY_OPT:
@@ -804,17 +755,10 @@
 
     # Call do_scheduling with appropriate arguments
     dim_starts = cgutils.alloca_once(
-<<<<<<< HEAD
         builder, sched_type, size=context.get_constant(
             types.uintp, num_dim), name="dims")
     dim_stops = cgutils.alloca_once(
         builder, sched_type, size=context.get_constant(
-=======
-        builder, uintp_t, size=context.get_constant(
-            types.uintp, num_dim), name="dims")
-    dim_stops = cgutils.alloca_once(
-        builder, uintp_t, size=context.get_constant(
->>>>>>> 61ad0621
             types.uintp, num_dim), name="dims")
     for i in range(num_dim):
         start, stop, step = loop_ranges[i]
@@ -833,7 +777,6 @@
                         types.uintp, i)]))
         builder.store(stop, builder.gep(dim_stops,
                                         [context.get_constant(types.uintp, i)]))
-<<<<<<< HEAD
 
     sched_size = get_thread_count() * num_dim * 2
     sched = cgutils.alloca_once(
@@ -849,17 +792,6 @@
         do_scheduling = builder.module.get_or_insert_function(scheduling_fnty,
                                                           name="do_scheduling_unsigned")
 
-=======
-    sched_size = get_thread_count() * num_dim * 2
-    sched = cgutils.alloca_once(
-        builder, uintp_t, size=context.get_constant(
-            types.uintp, sched_size), name="sched")
-    debug_flag = 1 if config.DEBUG_ARRAY_OPT else 0
-    scheduling_fnty = lc.Type.function(
-        intp_ptr_t, [uintp_t, intp_ptr_t, intp_ptr_t, uintp_t, uintp_ptr_t, intp_t])
-    do_scheduling = builder.module.get_or_insert_function(scheduling_fnty,
-                                                          name="do_scheduling")
->>>>>>> 61ad0621
     builder.call(
         do_scheduling, [
             context.get_constant(
