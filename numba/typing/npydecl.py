from __future__ import absolute_import, print_function

import numpy
import itertools
from .. import types
from .templates import (AttributeTemplate, AbstractTemplate,
                                    Registry, signature)

from ..numpy_support import (ufunc_find_matching_loop,
                             numba_types_to_numpy_letter_types,
                             numpy_letter_types_to_numba_types,
                             supported_ufunc_loop)

from ..typeinfer import TypingError

registry = Registry()
builtin_global = registry.register_global
builtin_attr = registry.register_attr

@builtin_attr
class NumpyModuleAttribute(AttributeTemplate):
    # note: many unary ufuncs are added later on, using setattr
    key = types.Module(numpy)


class Numpy_rules_ufunc(AbstractTemplate):
    def generic(self, args, kws):
        ufunc = self.key
        nin = ufunc.nin
        nout = ufunc.nout
        nargs = ufunc.nargs

        # preconditions
        assert nargs == nin + nout

        if nout > 1:
            msg = "ufunc '{0}': not supported in this mode (more than 1 output)"
            raise TypingError(msg=msg.format(ufunc.__name__))

        if len(args) < nin:
            msg = "ufunc '{0}': not enough arguments ({1} found, {2} required)"
            raise TypingError(msg=msg.format(ufunc.__name__, len(args), nin))

        if len(args) > nargs:
            msg = "ufunc '{0}': too many arguments ({1} found, {2} maximum)"
            raise TypingError(msg=msg.format(ufunc.__name__, len(args), nargs))


        arg_ndims = [a.ndim if isinstance(a, types.Array) else 0 for a in args]
        ndims = max(arg_ndims)

        # explicit outputs must be arrays (no explicit scalar return values supported)
        explicit_outputs = args[nin:]

        # all the explicit outputs must match the number max number of dimensions
        if not all((d == ndims for d in arg_ndims[nin:])):
            msg = "ufunc '{0}' called with unsuitable explicit output arrays."
            raise TypingError(msg=msg.format(ufunc.__name__))

        if not all((isinstance(output, types.Array) for output in explicit_outputs)):
            msg = "ufunc '{0}' called with an explicit output that is not an array"
            raise TypingError(msg=msg.format(ufunc.__name__))
        
        # find the kernel to use, based only in the input types (as does NumPy)
        base_types = [x.dtype if isinstance(x, types.Array) else x for x in args]
        letter_arg_types = numba_types_to_numpy_letter_types(base_types[:nin])
        ufunc_loop = ufunc_find_matching_loop(ufunc, letter_arg_types)
        if ufunc_loop is None:
            TypingError("can't resolve ufunc {0} for types {1}".format(ufunc.__name__, args))

<<<<<<< HEAD
=======
        # check if all the types involved in the ufunc loop are supported in this mode
>>>>>>> e9e09c02
        if not supported_ufunc_loop(ufunc, ufunc_loop):
            msg = "ufunc '{0}' using the loop '{1}' not supported in this mode"
            raise TypingError(msg=msg.format(ufunc.__name__, ufunc_loop))

        # if there is any explicit output type, check that it is valid
        explicit_outputs_np = ''.join(numba_types_to_numpy_letter_types(
            [ty.dtype for ty in explicit_outputs]))

        # Numpy will happily use unsafe conversions (although it will actually warn)
<<<<<<< HEAD
        if not all ((numpy.can_cast(ty1, ty2, 'unsafe') for ty1, ty2 in 
                     zip(explicit_outputs_np, ufunc_loop[-nout]))):
=======
        if not all ((numpy.can_cast(fromty, toty, 'unsafe') for fromty, toty in
                     zip(ufunc_loop[-nout], explicit_outputs_np))):
>>>>>>> e9e09c02
            msg = "ufunc '{0}' can't cast result to explicit result type"
            raise TypingError(msg=msg.format(ufunc.__name__))

        # a valid loop was found that is compatible. The result of type inference should
        # be based on the explicit output types, and when not available with the type given
        # by the selected NumPy loop
        out = list(explicit_outputs)
        if nout > len(explicit_outputs):
<<<<<<< HEAD
            implicit_letter_types = ufunc_loop[len(explicit_outputs)-nout:]
=======
            implicit_output_count = nout - len(explicit_outputs)
            implicit_letter_types = ufunc_loop[-implicit_output_count:]
>>>>>>> e9e09c02
            implicit_out_types = numpy_letter_types_to_numba_types(implicit_letter_types)
            if ndims:
                implicit_out_types = [types.Array(t, ndims, 'A') for t in implicit_out_types]

            out.extend(implicit_out_types)

        # note: although the previous code should support multiple return values, only one
        #       is supported as of now (signature may not support more than one).
        #       there is an check enforcing only one output
        out.extend(args)
        return signature(*out)


# list of unary ufuncs to register

_math_operations = [ "add", "subtract", "multiply",
                     "logaddexp", "logaddexp2", "true_divide",
                     "floor_divide", "negative", "power", 
                     "remainder", "fmod", "absolute",
                     "rint", "sign", "conj", "exp", "exp2",
                     "log", "log2", "log10", "expm1", "log1p",
                     "sqrt", "square", "reciprocal",
                     "divide", "mod", "abs", "fabs" ]

_trigonometric_functions = [ "sin", "cos", "tan", "arcsin",
                             "arccos", "arctan", "arctan2",
                             "hypot", "sinh", "cosh", "tanh",
                             "arcsinh", "arccosh", "arctanh",
                             "deg2rad", "rad2deg", "degrees",
                             "radians" ]

_bit_twiddling_functions = ["bitwise_and", "bitwise_or",
                            "bitwise_xor", "invert", 
                            "left_shift", "right_shift",
                            "bitwise_not" ]

_comparison_functions = [ "greater", "greater_equal", "less",
                          "less_equal", "not_equal", "equal",
                          "logical_and", "logical_or",
                          "logical_xor", "logical_not",
                          "maximum", "minimum", "fmax", "fmin" ]

_floating_functions = [ "isfinite", "isinf", "isnan", "signbit",
                        "copysign", "nextafter", "modf", "ldexp",
                        "frexp", "floor", "ceil", "trunc",
                        "spacing" ]


# This is a set of the ufuncs that are not yet supported by Lowering. In order
# to trigger no-python mode we must not register them until their Lowering is
# implemented.
#
# It also works as a nice TODO list for ufunc support :)
_unsupported = set([ numpy.square, numpy.spacing, numpy.signbit,
                     numpy.right_shift, numpy.remainder, numpy.reciprocal,
                     numpy.not_equal, numpy.minimum, numpy.maximum,
                     numpy.logical_xor, numpy.logical_or, numpy.logical_not,
                     numpy.logical_and, numpy.less,
                     numpy.less_equal, numpy.left_shift, numpy.isnan, numpy.isinf,
                     numpy.isfinite, numpy.invert, numpy.greater,
                     numpy.greater_equal, numpy.fmod, numpy.fmin, numpy.fmax,
                     numpy.equal, numpy.copysign,
                     numpy.conjugate, numpy.bitwise_xor,
                     numpy.bitwise_or, numpy.bitwise_and ])

# a list of ufuncs that are in fact aliases of other ufuncs. They need to insert the
# resolve method, but not register the ufunc itself
_aliases = set(["bitwise_not", "mod", "abs"])

#in python3 numpy.divide is mapped to numpy.true_divide
if numpy.divide == numpy.true_divide:
    _aliases.add("divide")


def _numpy_ufunc(name):
    the_key = eval("numpy."+name) # obtain the appropriate symbol for the key.
    class typing_class(Numpy_rules_ufunc):
        key = the_key

    typing_class.__name__ = "resolve_{0}".format(name)
    # Add the resolve method to NumpyModuleAttribute
    setattr(NumpyModuleAttribute, "resolve_"+name, lambda s, m: types.Function(typing_class))

    if not name in _aliases:
        builtin_global(the_key, types.Function(typing_class))


for func in itertools.chain(_math_operations, _trigonometric_functions,
                            _bit_twiddling_functions, _comparison_functions,
                            _floating_functions):
    if not getattr(numpy, func) in _unsupported:
        _numpy_ufunc(func)


del _math_operations, _trigonometric_functions, _bit_twiddling_functions
del _comparison_functions, _floating_functions, _unsupported
del _aliases, _numpy_ufunc

builtin_global(numpy, types.Module(numpy))<|MERGE_RESOLUTION|>--- conflicted
+++ resolved
@@ -68,10 +68,7 @@
         if ufunc_loop is None:
             TypingError("can't resolve ufunc {0} for types {1}".format(ufunc.__name__, args))
 
-<<<<<<< HEAD
-=======
         # check if all the types involved in the ufunc loop are supported in this mode
->>>>>>> e9e09c02
         if not supported_ufunc_loop(ufunc, ufunc_loop):
             msg = "ufunc '{0}' using the loop '{1}' not supported in this mode"
             raise TypingError(msg=msg.format(ufunc.__name__, ufunc_loop))
@@ -81,13 +78,8 @@
             [ty.dtype for ty in explicit_outputs]))
 
         # Numpy will happily use unsafe conversions (although it will actually warn)
-<<<<<<< HEAD
-        if not all ((numpy.can_cast(ty1, ty2, 'unsafe') for ty1, ty2 in 
-                     zip(explicit_outputs_np, ufunc_loop[-nout]))):
-=======
         if not all ((numpy.can_cast(fromty, toty, 'unsafe') for fromty, toty in
                      zip(ufunc_loop[-nout], explicit_outputs_np))):
->>>>>>> e9e09c02
             msg = "ufunc '{0}' can't cast result to explicit result type"
             raise TypingError(msg=msg.format(ufunc.__name__))
 
@@ -96,12 +88,8 @@
         # by the selected NumPy loop
         out = list(explicit_outputs)
         if nout > len(explicit_outputs):
-<<<<<<< HEAD
-            implicit_letter_types = ufunc_loop[len(explicit_outputs)-nout:]
-=======
             implicit_output_count = nout - len(explicit_outputs)
             implicit_letter_types = ufunc_loop[-implicit_output_count:]
->>>>>>> e9e09c02
             implicit_out_types = numpy_letter_types_to_numba_types(implicit_letter_types)
             if ndims:
                 implicit_out_types = [types.Array(t, ndims, 'A') for t in implicit_out_types]
